# Byte-compiled / optimized / DLL files
__pycache__/
*.py[cod]
*$py.class

# C extensions
*.so

# Distribution / packaging
.Python
env/
build/
develop-eggs/
dist/
downloads/
eggs/
.eggs/
lib64/
parts/
sdist/
var/
*.egg-info/
.installed.cfg
*.egg

# PyInstaller
#  Usually these files are written by a python script from a template
#  before PyInstaller builds the exe, so as to inject date/other infos into it.
*.manifest
*.spec

# Installer logs
pip-log.txt
pip-delete-this-directory.txt

# Unit test / coverage reports
htmlcov/
.tox/
.coverage
.coverage.*
.cache
nosetests.xml
coverage.xml
*,cover

# Translations
*.mo
*.pot

# Django stuff:
*.log

# Sphinx documentation
docs/_build/

# PyBuilder
target/

# OSX
.DS_Store

# venv
<<<<<<< HEAD
.venv/
=======
.venv/
venv/
>>>>>>> ed4e1679
<|MERGE_RESOLUTION|>--- conflicted
+++ resolved
@@ -60,9 +60,5 @@
 .DS_Store
 
 # venv
-<<<<<<< HEAD
 .venv/
-=======
-.venv/
-venv/
->>>>>>> ed4e1679
+venv/