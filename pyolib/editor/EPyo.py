#! /usr/bin/env python
# encoding: utf-8
"""
E-Pyo is a simple text editor especially configured to edit pyo audio programs.

You can do absolutely everything you want with this piece of software.

Olivier Belanger - 2018

TODO:
    - auto-search when typing in the doc page.
    - Fix printing to pdf.

"""
from __future__ import division
from __future__ import with_statement
from __future__ import print_function
import sys

import os, inspect, keyword, wx, codecs, subprocess, unicodedata, types
import contextlib, shutil, copy, pprint, random, time, threading
from types import MethodType
from wx.lib.wordwrap import wordwrap
from wx.lib.embeddedimage import PyEmbeddedImage
from wx.lib.splitter import MultiSplitterWindow
import wx.lib.colourselect as csel
import wx.lib.scrolledpanel as scrolled
import wx.lib.dialogs
import wx.stc as stc
import wx.lib.agw.flatnotebook as FNB
from pyo import * # TODO: what do we really need? OBJECTS_TREE, PYO_VERSION

encoding_to_add = sys.getfilesystemencoding()
if sys.version_info[0] < 3:
    from StringIO import StringIO
    unicode_t = unicode
    reload(sys)
    sys.setdefaultencoding("utf-8")
    exec_string = "python"
    if sys.platform == "win32":
        encoding_to_add = "utf-8"
else:
    from io import StringIO as StringIO
    unicode_t = str
    exec_string = "python3"
    if sys.platform == "win32":
        encoding_to_add = "mbcs"

if "phoenix" in wx.version():
    from wx.adv import AboutDialogInfo, AboutBox
    from wx import ComboCtrl
    from wx import ComboPopup
    def packItemData(obj):
        return obj
    def unpackItemData(obj):
        return obj
else:
    from wx import AboutDialogInfo, AboutBox
    from wx.combo import ComboCtrl
    from wx.combo import ComboPopup
    def packItemData(obj):
        return wx.TreeItemData(obj)
    def unpackItemData(obj):
        return obj.GetData()
    wx.QueueEvent = wx.PostEvent

################## SETUP ##################
PLATFORM = sys.platform

# Not sure if ENCODING stuff is needed anymore with python3/wxpython phoenix.
DEFAULT_ENCODING = sys.getdefaultencoding()
ENCODING = sys.getfilesystemencoding()
ENCODING_LIST = ["utf_8", "latin_1", "mac_roman", "cp1252", "cp1250", "utf_16"]
ENCODING_DICT = {'cp-1250': 'cp1250', 'cp-1251': 'cp1251', 'cp-1252': 'cp1252',
                 'latin-1': 'latin_1', 'mac-roman': 'mac_roman',
                 'utf-8': 'utf_8', 'utf-16': 'utf_16',
                 'utf-16 (Big Endian)': 'utf_16_be',
                 'utf-16 (Little Endian)': 'utf_16_le', 'utf-32': 'utf_32',
                 'utf-32 (Big Endian)': 'utf_32_be',
                 'utf-32 (Little Endian)': 'utf_32_le'}

APP_NAME = 'E-Pyo'
APP_VERSION = PYO_VERSION
OSX_APP_BUNDLED = False
WIN_APP_BUNDLED = False

################## Utility Functions ##################
@contextlib.contextmanager
def stdoutIO(stdout=None):
    old = sys.stdout
    if stdout is None:
        stdout = StringIO()
    sys.stdout = stdout
    yield stdout
    sys.stdout = old

def ensureNFD(unistr):
    if PLATFORM == 'win32' or PLATFORM.startswith('linux'):
        encodings = [DEFAULT_ENCODING, ENCODING,
                     'cp1252', 'iso-8859-1', 'utf-16']
        format = 'NFC'
    else:
        encodings = [DEFAULT_ENCODING, ENCODING,
                     'macroman', 'iso-8859-1', 'utf-16']
        format = 'NFC'
    decstr = unistr
    if type(decstr) != unicode_t:
        for encoding in encodings:
            try:
                decstr = decstr.decode(encoding)
                break
            except UnicodeDecodeError:
                continue
            except:
                decstr = "UnableToDecodeString"
                print("Unicode encoding not in a recognized format...")
                break
    if decstr == "UnableToDecodeString":
        return unistr
    else:
        return unicodedata.normalize(format, decstr)

def toSysEncoding(unistr):
    try:
        if PLATFORM == "win32":
            unistr = unistr.encode(ENCODING)
        else:
            unistr = unicode(unistr)
    except:
        pass
    return unistr

def hex_to_rgb(value):
    value = value.lstrip('#')
    lv = len(value)
    return tuple(int(value[i:i+lv // 3], 16) for i in range(0, lv, lv // 3))

LOWERCASE = 'abcdefghijklmnopqrstuvwxyz'
UPPERCASE = 'ABCDEFGHIJKLMNOPQRSTUVWXYZ'

################## Paths ##################
TEMP_PATH = os.path.join(os.path.expanduser('~'), '.epyo')
if not os.path.isdir(TEMP_PATH):
    os.mkdir(TEMP_PATH)

PREFERENCES_PATH = os.path.join(TEMP_PATH, "epyo-prefs.py")
if not os.path.isfile(PREFERENCES_PATH):
    with open(PREFERENCES_PATH, "w") as f:
        f.write("epyo_prefs = {}")

epyo_prefs = {}
with codecs.open(PREFERENCES_PATH, "r", encoding=encoding_to_add) as f:
    text = f.read()
spos = text.find("=")
dictext = text[spos+1:]
try:
    epyo_prefs = eval(dictext)
    PREFERENCES = copy.deepcopy(epyo_prefs)
except:
    epyo_prefs = {}
    PREFERENCES = {}

tmp_version = PREFERENCES.get("version", "no_version_pref")
if tmp_version != APP_VERSION:
    tmp_version = APP_VERSION
    print("Erasing preferences...")
    shutil.rmtree(os.path.join(TEMP_PATH, "doc"), True)
    PREFERENCES = {}
PREFERENCES["version"] = tmp_version

RESOURCES_PATH = PREFERENCES.get("resources_path", TEMP_PATH)

TEMP_FILE = os.path.join(TEMP_PATH, 'epyo_tempfile.py')

if PLATFORM == "win32" and sys.executable.endswith("E-Pyo.exe"):
    os.chdir(os.path.dirname(sys.executable))
    WIN_APP_BUNDLED = True

if PLATFORM == "darwin" and '/%s.app' % APP_NAME in os.getcwd():
    OSX_APP_BUNDLED = True

# Check for which Python to use #
if PLATFORM == "win32":
    #WHICH_PYTHON = PREFERENCES.get("which_python", sys.executable)
    # This way of finding the python executable assume that python is in the PATH variable.
    proc = subprocess.Popen('python -c "import sys; print(sys.executable)"', shell=False,
                            universal_newlines=True, stdout=subprocess.PIPE, stderr=subprocess.PIPE)
    WHICH_PYTHON = proc.communicate()[0][:-1]
else:
    WHICH_PYTHON = PREFERENCES.get("which_python", "")
INSTALLATION_ERROR_MESSAGE = ""
CALLER_NEED_TO_INVOKE_32_BIT = False
SET_32_BIT_ARCH = "export VERSIONER_PYTHON_PREFER_32_BIT=yes;"
if WHICH_PYTHON == "":
    if OSX_APP_BUNDLED:
        proc = subprocess.Popen(["export PATH=/usr/local/bin:$PATH;which python"],
                    shell=True, universal_newlines=True, stdout=subprocess.PIPE, 
                    stderr=subprocess.PIPE)
        WHICH_PYTHON = proc.communicate()[0][:-1]
    elif PLATFORM == "darwin":
        proc = subprocess.Popen(["which python"], shell=True, universal_newlines=True,
                                stdout=subprocess.PIPE, stderr=subprocess.PIPE)
        WHICH_PYTHON = proc.communicate()[0][:-1]
    elif PLATFORM.startswith("linux"):
        proc = subprocess.Popen(["which python"], shell=True, universal_newlines=True,
                                stdout=subprocess.PIPE, stderr=subprocess.PIPE)
        WHICH_PYTHON = proc.communicate()[0][:-1]
    else:
        ### No more used on Windows ###
        if "Python" in os.getenv("Path"):
            pos = os.getenv("Path").index("Python")
            ver = os.getenv("Path")[pos+6:pos+8]
            WHICH_PYTHON = "C:\Python%s\python.exe" % ver
        else:
            for i in reversed(range(5, 8)):
                if os.path.isfile("C:\Python2%d\python.exe" % i):
                    WHICH_PYTHON = "C:\Python2%d\python.exe" % i
                    break
        ########################
        if WHICH_PYTHON == "":
            INSTALLATION_ERROR_MESSAGE = ("Python 2.x doesn't seem to be installed " 
                                          "on this computer. Check your Python "
                                          "installation and try again.")

# Check for WxPython / Pyo installation and architecture #
if OSX_APP_BUNDLED:
    tmphome = os.environ["PYTHONHOME"]
    tmppath = os.environ["PYTHONPATH"]
    tmpexecpath = os.environ["EXECUTABLEPATH"]
    tmprscpath = os.environ["RESOURCEPATH"]
    tmpargv0 = os.environ["ARGVZERO"]
    cmd = ('export -n PYTHONHOME PYTHONPATH EXECUTABLEPATH RESOURCEPATH ARGVZERO;'
           'env;%s -c "import pyo";export PYTHONHOME=%s;export PYTHONPATH=%s;'
           'export EXECUTABLEPATH=%s;export RESOURCEPATH=%s;export ARGVZERO=%s' % 
           (WHICH_PYTHON, tmphome, tmppath, tmpexecpath, tmprscpath, tmpargv0))
    cmd2 = ('export -n PYTHONHOME PYTHONPATH EXECUTABLEPATH RESOURCEPATH ARGVZERO;'
            'env;%s -c "import wx";export PYTHONHOME=%s;export PYTHONPATH=%s;'
            'export EXECUTABLEPATH=%s;export RESOURCEPATH=%s;export ARGVZERO=%s' % 
            (WHICH_PYTHON, tmphome, tmppath, tmpexecpath, tmprscpath, tmpargv0))
else:
    cmd = '%s -c "import pyo"' % WHICH_PYTHON
    cmd2 = '%s -c "import wx"' % WHICH_PYTHON
proc = subprocess.Popen([cmd], shell=True, stdout=subprocess.PIPE, stderr=subprocess.PIPE)
IMPORT_PYO_STDOUT, IMPORT_PYO_STDERR = proc.communicate()
IMPORT_PYO_STDOUT = ensureNFD(IMPORT_PYO_STDOUT)
IMPORT_PYO_STDERR = ensureNFD(IMPORT_PYO_STDERR)
if "ImportError" in IMPORT_PYO_STDERR:
    if "No module named" in IMPORT_PYO_STDERR:
        INSTALLATION_ERROR_MESSAGE = ("Pyo is not installed in the current Python "
                                      "installation. Audio programs won't run.\n\n"
                                      "Current Python path: %s\n" % WHICH_PYTHON)
    elif ("no appropriate 64-bit architecture" in IMPORT_PYO_STDERR 
      or "but wrong architecture" in IMPORT_PYO_STDERR):
        CALLER_NEED_TO_INVOKE_32_BIT = True
        INSTALLATION_ERROR_MESSAGE = ("The current Python installation is running "
                                      "in 64-bit mode but pyo installation is 32-bit.\n\n")
        if PLATFORM == "darwin":
            INSTALLATION_ERROR_MESSAGE += ("'VERSIONER_PYTHON_PREFER_32_BIT=yes' "
                                           "will be invoked before calling python "
                                           "executable.\n\n")
        INSTALLATION_ERROR_MESSAGE += "Current Python path: %s\n" % WHICH_PYTHON
else:
    proc = subprocess.Popen([cmd2], shell=True, stdout=subprocess.PIPE, stderr=subprocess.PIPE)
    IMPORT_WX_STDOUT, IMPORT_WX_STDERR = proc.communicate()
    IMPORT_WX_STDOUT = ensureNFD(IMPORT_WX_STDOUT)
    IMPORT_WX_STDERR = ensureNFD(IMPORT_WX_STDERR)
    if "ImportError" in IMPORT_WX_STDERR:
        if "No module named" in IMPORT_WX_STDERR:
            INSTALLATION_ERROR_MESSAGE = ("WxPython is not installed in the current "
                                          "Python installation. It is needed by pyo "
                                          "to show graphical display.\n\nCurrent "
                                          "Python path: %s\n" % WHICH_PYTHON)
        elif "no appropriate 64-bit architecture" in IMPORT_WX_STDERR:
            CALLER_NEED_TO_INVOKE_32_BIT = True
            INSTALLATION_ERROR_MESSAGE = ("The current Python installation is running in "
                                          "64-bit mode but WxPython installation is 32-bit.\n\n")
            if PLATFORM == "darwin":
                INSTALLATION_ERROR_MESSAGE += ("'VERSIONER_PYTHON_PREFER_32_BIT=yes' "
                                               "will be invoked before calling python "
                                               "executable.\n\n")
            INSTALLATION_ERROR_MESSAGE += "Current Python path: %s\n" % WHICH_PYTHON

if OSX_APP_BUNDLED:
    EXAMPLE_PATH = os.path.join(os.getcwd(), "examples")
elif WIN_APP_BUNDLED:
    EXAMPLE_PATH = os.path.join(os.getcwd(), "Resources", "examples")
else:
    filedir = os.path.dirname(os.path.abspath(__file__))
    EXAMPLE_PATH = os.path.join(filedir, "../examples")
EXAMPLE_FOLDERS = [folder.capitalize() for folder in os.listdir(EXAMPLE_PATH) if folder[0] != "." and folder not in ["snds", "fft"]]
EXAMPLE_FOLDERS.append("FFT")
EXAMPLE_FOLDERS.sort()

SNIPPET_BUILTIN_CATEGORIES = ['Audio', 'Control', 'Interface', 'Utilities']
SNIPPETS_PATH = os.path.join(RESOURCES_PATH, 'snippets')
if not os.path.isdir(SNIPPETS_PATH):
    os.mkdir(SNIPPETS_PATH)
    for rep in SNIPPET_BUILTIN_CATEGORIES:
        if not os.path.isdir(os.path.join(SNIPPETS_PATH, rep)):
            os.mkdir(os.path.join(SNIPPETS_PATH, rep))
            if WIN_APP_BUNDLED:
                files = [f for f in os.listdir(os.path.join(os.getcwd(), "Resources", "snippets", rep)) if f[0] != "."]
                for file in files:
                    shutil.copy(os.path.join(os.getcwd(), "Resources", "snippets", rep, file), os.path.join(SNIPPETS_PATH, rep))
            else:
                files = [f for f in os.listdir(os.path.join(os.getcwd(), "snippets", rep)) if f[0] != "."]
                for file in files:
                    shutil.copy(os.path.join(os.getcwd(), "snippets", rep, file), os.path.join(SNIPPETS_PATH, rep))
SNIPPETS_CATEGORIES = [rep for rep in os.listdir(SNIPPETS_PATH) if os.path.isdir(os.path.join(SNIPPETS_PATH, rep))]
SNIPPET_DEL_FILE_ID = 30
SNIPPET_ADD_FOLDER_ID = 31

FILTERS_FILE = os.path.join(RESOURCES_PATH, 'filters.py')
if not os.path.isfile(FILTERS_FILE):
    f = open(FILTERS_FILE, "w")
    f.write('##################### E-Pyo filters file #####################\n')
    f.write('# A filter is a function taking a chunk of text in argument, #\n')
    f.write('# apply some text processing and return the new text chunk.  #\n')
    f.write('# When you select one of these functions in the Filters menu #\n')
    f.write('# the filter will be applied to the current selected text.   #\n')
    f.write('##############################################################\n')
    f.write('def example_filter(text):\n')
    f.write('    """Adds a "#" character in front of selected lines."""\n')
    f.write('    out = ""\n')
    f.write('    for line in text.splitlines(True):\n')
    f.write('        out += "# " + line\n')
    f.write('    return out\n')

STYLES_PATH = os.path.join(RESOURCES_PATH, "styles")
if not os.path.isdir(STYLES_PATH):
    os.mkdir(STYLES_PATH)
    if WIN_APP_BUNDLED:
        files = [f for f in os.listdir(os.path.join(os.getcwd(), "Resources", "styles")) if f[0] != "."]
        for file in files:
            shutil.copy(os.path.join(os.getcwd(), "Resources", "styles", file), os.path.join(STYLES_PATH, file))
    else:
        files = [f for f in os.listdir(os.path.join(os.getcwd(), "styles")) if f[0] != "."]
        for file in files:
            shutil.copy(os.path.join(os.getcwd(), "styles", file), os.path.join(STYLES_PATH, file))
DEFAULT_STYLE = os.path.join(STYLES_PATH, "Default")
if not os.path.isfile(os.path.join(STYLES_PATH, "Default")):
    shutil.copy(os.path.join(os.getcwd(), "styles", "Default"), DEFAULT_STYLE)
if "pref_style" in PREFERENCES:
    PREF_STYLE = os.path.join(ensureNFD(STYLES_PATH), PREFERENCES["pref_style"])
else:
    PREF_STYLE = DEFAULT_STYLE

MARKERS_PATH = os.path.join(TEMP_PATH, 'markers')
MARKERS_FILE = os.path.join(MARKERS_PATH, 'markers_file_list')
if not os.path.isdir(MARKERS_PATH):
    os.mkdir(MARKERS_PATH)
if not os.path.isfile(MARKERS_FILE):
    with open(MARKERS_FILE, "w") as f:
        f.write("=\n")

BACKGROUND_SERVER_DEFAULT_ARGS = 'sr=44100, nchnls=2, buffersize=256, duplex=1, audio="portaudio", jackname="pyo"'
BACKGROUND_SERVER_ARGS = PREFERENCES.get("background_server_args", BACKGROUND_SERVER_DEFAULT_ARGS)

################## TEMPLATES ##################
HEADER_TEMPLATE = """#!/usr/bin/env %s
# encoding: %s
""" % (exec_string, encoding_to_add)

PYO_TEMPLATE = """#!/usr/bin/env %s
# encoding: %s
from pyo import *

s = Server(sr=44100, nchnls=2, buffersize=512, duplex=1).boot()




s.gui(locals())
""" % (exec_string, encoding_to_add)

CECILIA5_TEMPLATE = '''class Module(BaseModule):
    """
    Module's documentation

    """
    def __init__(self):
        BaseModule.__init__(self)
        self.snd = self.addSampler("snd")
        self.out = Mix(self.snd, voices=self.nchnls, mul=self.env)


Interface = [
    csampler(name="snd"),
    cgraph(name="env", label="Overall Amplitude", func=[(0,1),(1,1)], col="blue"),
    cpoly()
]
'''

ZYNE_TEMPLATE = '''class MySynth(BaseSynth):
    """
    Synth's documentation

    """
    def __init__(self, config):
        # `mode` handles pitch conversion : 1 for hertz, 2 for transpo, 3 for midi
        BaseSynth.__init__(self, config, mode=1)
        self.fm1 = FM(self.pitch, ratio=self.p1, index=self.p2, mul=self.amp*self.panL).mix(1)
        self.fm2 = FM(self.pitch*0.997, ratio=self.p1, index=self.p2, mul=self.amp*self.panR).mix(1)
        self.filt1 = Biquad(self.fm1, freq=self.p3, q=1, type=0)
        self.filt2 = Biquad(self.fm2, freq=self.p3, q=1, type=0)
        self.out = Mix([self.filt1, self.filt2], voices=2)


MODULES = {
            "MySynth": { "title": "- Generic module -", "synth": MySynth,
                    "p1": ["Ratio", 0.5, 0, 10, False, False],
                    "p2": ["Index", 5, 0, 20, False, False],
                    "p3": ["LP cutoff", 4000, 100, 15000, False, True]
                    },
          }
'''

AUDIO_INTERFACE_TEMPLATE = '''#!/usr/bin/env python
# encoding: %s
import wx
from pyo import *

s = Server().boot()

class MyFrame(wx.Frame):
    def __init__(self, parent, title, pos, size):
        wx.Frame.__init__(self, parent, -1, title, pos, size)
        self.panel = wx.Panel(self)
        self.panel.SetBackgroundColour("#DDDDDD")

        self.freqPort = SigTo(value=250, time=0.05, init=250)
        self.sine = Sine(freq=self.freqPort, mul=0.3).mix(2).out()

        self.onOffText = wx.StaticText(self.panel, id=-1, label="Audio",
                                       pos=(28,10), size=wx.DefaultSize)
        self.onOff = wx.ToggleButton(self.panel, id=-1, label="on / off",
                                     pos=(10,28), size=wx.DefaultSize)
        self.onOff.Bind(wx.EVT_TOGGLEBUTTON, self.handleAudio)

        self.frTxt = wx.StaticText(self.panel, id=-1, label="Freq: 250.00",
                                      pos=(140,60), size=(250,50))
        self.freq = wx.Slider(self.panel, id=-1, value=25000, minValue=5000,
                              maxValue=1000000, pos=(140,82), size=(250,50))
        self.freq.Bind(wx.EVT_SLIDER, self.changeFreq)

    def handleAudio(self, evt):
        if evt.GetInt() == 1:
            s.start()
        else:
            s.stop()

    def changeFreq(self, evt):
        x = evt.GetInt() * 0.01
        self.frTxt.SetLabel("Freq: " + str(x))
        self.freqPort.value = x

app = wx.App(False)
mainFrame = MyFrame(None, title='Simple App', pos=(100,100), size=(500,300))
mainFrame.Show()
app.MainLoop()
''' % encoding_to_add

WXPYTHON_TEMPLATE = '''#!/usr/bin/env %s
# encoding: %s
import wx

class MyFrame(wx.Frame):
    def __init__(self, parent, title, pos, size):
        wx.Frame.__init__(self, parent, -1, title, pos, size)
        self.panel = wx.Panel(self)
        self.panel.SetBackgroundColour("#DDDDDD")


if __name__ == "__main__":
    app = wx.App(False)
    mainFrame = MyFrame(None, title='Simple App', pos=(100,100), size=(500,300))
    mainFrame.Show()
    app.MainLoop()
''' % (exec_string, encoding_to_add)

RADIOPYO_TEMPLATE = '''#!/usr/bin/env python
# encoding: utf-8
"""
Template for a RadioPyo song (version 1.0).

A RadioPyo song is a musical python script using the python-pyo
module to create the audio processing chain. You can connect to
the radio here : http://radiopyo.acaia.ca/

There is only a few rules:
    1 - It must be a one-page script.
    2 - No soundfile, only synthesis.
    3 - The script must be finite in time, with fade-in and fade-out
        to avoid clicks between pieces. Use the DURATION variable.

belangeo - 2014

"""
from pyo import *

################### USER-DEFINED VARIABLES ###################
### READY is used to manage the server behaviour depending ###
### of the context. Set this variable to True when the     ###
### music is ready for the radio. TITLE and ARTIST are the ###
### infos shown by the radio player. DURATION set the      ###
### duration of the audio file generated for the streaming.###
##############################################################
READY = False           # Set to True when ready for the radio
TITLE = "Song Title"    # The title of the music
ARTIST = "Artist Name"  # Your artist name
DURATION = 300          # The duration of the music in seconds
##################### These are optional #####################
GENRE = "Electronic"    # Kind of your music, if there is any
DATE = 2014             # Year of creation

####################### SERVER CREATION ######################
if READY:
    s = Server(duplex=0, audio="offline").boot()
    s.recordOptions(dur=DURATION, filename="radiopyo.ogg", fileformat=7)
else:
    s = Server(duplex=0).boot()


##################### PROCESSING SECTION #####################
# global volume (should be used to control the overall sound)
fade = Fader(fadein=0.001, fadeout=10, dur=DURATION).play()


###
### Insert your algorithms here...
###


#################### START THE PROCESSING ###################
s.start()
if not READY:
    s.gui(locals())
'''

TEMPLATE_NAMES = {98: "Header", 97: "Pyo", 96: "WxPython", 95: "Cecilia5",
                  94: "Zyne", 93: "Audio Interface", 92: "RadioPyo"}
TEMPLATE_DICT = {98: HEADER_TEMPLATE, 97: PYO_TEMPLATE, 96: WXPYTHON_TEMPLATE,
                 95: CECILIA5_TEMPLATE, 94: ZYNE_TEMPLATE,
                 93: AUDIO_INTERFACE_TEMPLATE, 92: RADIOPYO_TEMPLATE}

TEMPLATE_PATH = os.path.join(RESOURCES_PATH, "templates")
if not os.path.isdir(TEMPLATE_PATH):
    os.mkdir(TEMPLATE_PATH)

templateid = 91
template_files = sorted([f for f in os.listdir(TEMPLATE_PATH) if f.endswith(".py")])
for f in template_files:
    try:
        with codecs.open(os.path.join(TEMPLATE_PATH, f), "r", encoding="utf-8") as ftemp:
            ftext = ftemp.read()
        TEMPLATE_NAMES[templateid] = f.replace(".py", "")
        TEMPLATE_DICT[templateid] = ftext
        templateid -= 1
    except:
        pass

################## BUILTIN KEYWORDS COMPLETION ##################
FROM_COMP = ''' `module` import `*`
'''
if sys.version_info[0] < 3:
    EXEC_COMP = ''' "`expression`" in `self.locals`
'''
else:
    EXEC_COMP = '''("`expression`", `globals()`, `locals()`)
'''

RAISE_COMP = ''' Exception("`An exception occurred...`")
'''
TRY_COMP = ''':
    `expression`
except:
    `print("Ouch!")`
'''
IF_COMP = ''' `expression1`:
    `pass`
elif `expression2`:
    `pass`
else:
    `pass`
'''
DEF_COMP = ''' `fname`():
    `"""Doc string for fname function."""`
    `pass`
'''
CLASS_COMP = ''' `Cname`:
    `"""Doc string for Cname class."""`
    def __init__(self):
        `"""Doc string for __init__ function."""`
        `pass`
'''
FOR_COMP = """ i in range(`10`):
    `print(i)`
"""
WHILE_COMP = """ `i` `>` `0`:
    `i -= 1`
    `print(i)`
"""
ASSERT_COMP = ''' `expression` `>` `0`, "`expression should be positive`"
'''

BUILTINS_DICT = {"from": FROM_COMP, "try": TRY_COMP, "if": IF_COMP,
                 "def": DEF_COMP, "class": CLASS_COMP, "for": FOR_COMP,
                 "while": WHILE_COMP, "exec": EXEC_COMP, "raise": RAISE_COMP,
                 "assert": ASSERT_COMP}

################## Interface Bitmaps ##################
catalog = {}
close_panel_icon_png = PyEmbeddedImage(
    "iVBORw0KGgoAAAANSUhEUgAAABgAAAAYCAYAAADgdz34AAAAAXNSR0IArs4c6QAAA29JREFU"
    "eJzcVclrE1EcfvPem8zQRRNrumQS6lYRFYLUgxZBccWToODeoIKiCC4HL/UfKPTgxVBsD1Lc"
    "ULSYUlxA8KaiVDGut5auMdWkaTozmeW98TdxoTRNerEXB14mZN77vt/3/b7fhDqOg+bzovOK"
    "/n8SCIKQv3swDofKygLjudzTSdvmRc7LtbK8GztOT8IwmLtpZk+LKfA2+v29B1esCD7v7488"
    "Gh29Yc4CXuXxvGpuaAgzTbt7Z3DwyJhlsTkVQOXrALznUmNjsJZztHTJklZu25ln37/3apz/"
    "USLXyHL05KpV4Z2Vlcik9ICkKInrIyMXXRElCZZVVKw5unJlHtzUNOTDOBAJhWLwKPIkmXSV"
    "5Ct3wbeUlSEhm0UY9m5dsGDTkK5j2MdKEiR1/e6LgYG65fX1LRVgFYHD1YSgE4rSijiffK9p"
    "e1xbdpWXIwTgonvIceLfLOvsF1Wd26KUZVkPhofbEGPp/YrS6YOm27aNFglCoLm29uEOStFq"
    "SULCxASyGHNDEe9nrCk6Nqa+nZqaCTd7k3OQhFgi0QWJ8B2tq2up4NxLLQst1nVUA3c7l0PO"
    "b/ABjE9FVVXtAztneycUnYMpzq3uRCKvZK/H01mZySAbwCEEiMPChHwYIKSpPZtVX7uERXBK"
    "DhookV9OTjZt8PvRWlCFAVgGixyXgNLFfZxv+2QYvQBebE5KEsiLRPHVgVAovAzkMyBwK3d+"
    "L5GQuh2SFBtiLPIok5ltTkoSyDWSFD0B4FsAHKVSSIIkcUI+UlEMUoy9rpJ6+O1CVVUrISTz"
    "eGJi+pyUJMhXfhzAN6oqctJpxN0kQUMHwfPPnB/aDj2pAQIBlkJp4Hx1dQzsi8R+/LgxJ0FA"
    "kvYdVpTwZogch8rFX02Nj1B6ql3T1K+m2ZXwen1nfL4Wvyh6yz0e1ABKLodC56Bnt9CMfhQQ"
    "wOB0k0ymz8hmGwVQbBMSH4LKO3RdffMrLda9dLqNYJw+4/d3loMKLIpooSBEKymd26Jhw9Bv"
    "M7ZZkqRr6xlbM0LI6Q7DUN8axt8ounNyP5XqAu99l4LBYxLGbVdHR2/2jI8X+F1A4M76kG2r"
    "1x2neVCWadw0rXemWZDzLMzJzWSyTXOcK1QQ7G4AnyrscSHBtPe5+8UqOFF42e5HV5GH/+Ff"
    "5r++fgIAAP//AwDHcZZetNGOQQAAAABJRU5ErkJggg==")
catalog['close_panel_icon.png'] = close_panel_icon_png

file_add_icon_png = PyEmbeddedImage(
    "iVBORw0KGgoAAAANSUhEUgAAABgAAAAYCAYAAADgdz34AAAAAXNSR0IArs4c6QAABDBJREFU"
    "eJyMVV1IHFcU/mZ29ifZXbNutMbUxgSaJooiURT1IVQKUvpSpNifvEiwr6GB5kEoNIVSDAmS"
    "UmglkFCaH2xIU6k15MG0EmkwQpq4lfiTmG5rR+Ouu2bH/d/Zmem9E2c7M7trc4bD3pl77vfd"
    "891zz3L4z5hNfzGzw4q96EEHerkGrsFqszLpRHpa9skXMIZvsQQRCsDpltRUVFR86vF41BdF"
    "UcAwTMExNb6Eb5Helva1HWpD+yvt8Ng8CCQCLeO7x1t8Fb6PpJ+lLszgkZ5g28cnTrzX3d2t"
    "gqkPy+SAn397bpOrkzg2fQwddR1oq2zGNtGOStvLKLHZUdV0BGXestpb3lvD8lX5kJ4ANqsN"
    "drtDBWM3wc0upAWcenQKZdVlqCh1YT07j+rMa3hjTye+njuJDfcG9lfuwez+3bX8Yb7XQEA3"
    "y7JsUXBqd1bvwJf1ocF5EOHMHGxEsnjMRbVDPO5H3LGKsAg4PXaQM/rQRGDcOasBb46p/lOh"
    "uxAdIpJ/J7BrZwvcHINy16skhEW5WAss78CujIiNZ7OAF/UGAnp8rA6QIdlo2tOxLEkIZ8Nq"
    "adRbGnHy8FdqHMtYwLEcjrb2EQwFyUwSt3+6j6f2MPIyyIHqMtBcIV7KlarFPJEaw/s321Fu"
    "A5pcb6K39TN88UsPlpQFrKYV/Mk9pnFPjAQaSSEnxBYy3+hsgjVqRcgVwfz2CDJOIrVco+48"
    "6FjAPw4fnsSAWJIEhzCqJ1C0emdMEuXOwmJBW3krGoINuCfew0oEkAnQwR0SUlKK7FxWwQNp"
    "QLJgGb/hUr5EOkCzRNSrXqrCcf44+mJ94DM8lgjJtcgYJoOvYzH+GAJJU3IigFl8gh+MF009"
    "3KISbbrD4UBnbSfS99M4J5/DjHcGK8kIVrIRMG4GLocb7AT7ufCN8CM2kDIS6CQqdg+o0XbS"
    "1dKFAwsHMMVPYS41h7gSR2m2FPXkufHwxu+jwmiUxhaU6P8I6LikpATNjc2oq6lDNBqFKIqk"
    "C9jhdrvx4OYDUYs1ZrC52CyVYU73y3GcSkRBtSZoKGvyLe+iaT1bD7yVZbNZSOQCyrKc67qS"
    "rOQIX0gi/Zw2pgBUllQqRXpQHMlkUiUCa5ngl5dXCkrE6Ii2MgpOd06BA8EggoEg0pkMnM7t"
    "fwwPD39we/zXpwUJtLTM38yEVA6687W1EHh+Gfv2VoP8o4W/HxrquXD+/ArNpnAGuu5ZSB7t"
    "nUqRSCQQXFtTL6PX6/3rypXL7549++W0IAiGzeRVkV4qDdyckZZBLBZD2U7v/MWL3711+vQZ"
    "f5DIZVYhTyLNi5k2LxESq9W6ODIy8s7g4KB/fX294Do9QTIUCl31+/158uizoSAZUj2hZxHh"
    "2vXrZ4YuX1qkF62Y6Qnm+/v7jwwMDBQNNmdBKkfOiuKWsf8CAAD//wMAHNbcbWLj1ggAAAAA"
    "SUVORK5CYII=")
catalog['file_add_icon.png'] = file_add_icon_png

folder_add_icon_png = PyEmbeddedImage(
    "iVBORw0KGgoAAAANSUhEUgAAABgAAAAYCAYAAADgdz34AAAAAXNSR0IArs4c6QAABShJREFU"
    "eJykVW1sU1UYfu5H721vv7t1DFbXDZmb2UR0QNAYJTELkR9AJBKJ8SMx0R8mZiRojAkJMUSj"
    "EBMkasSEH2ZO8IcIGWYh8ZuJgwg4gS3LFCcg+7Dt7bp1be+X7zltZ8cIkHhvT07v7Tnv8z7P"
    "+7ynMm7z8njc0VDA11RT7W9sbY7fWV8XXtbWeldj/dKWZZo/WiuJib2PPvZyZzKZnrdPrnwQ"
    "BKGuKhLsiIS0hrracCy2OHRHdViJN8Qi9N7nC4cjCEaWIBCJQwvGoHoCkOVZ+DwzSOo5jyA4"
    "CxKbB7CmvXn/h29uWr84qsCluuEIXphSFFDqIHuWQNWqILs0ONYszNxlyNIkFDcgCoCetm/I"
    "fB5AbJEWamr0wkAQqHocbi0CSXKV2fHZLMwilz6FYFiCQ7dAt0OJO45F4xYMwDbwQDLRDxN9"
    "BYVCgf9iWxZ0XUc2k0Q0lKU3GnhkCKWtdvnbzQAWXuPj43xjIBjkQ3QIkLKFbRYBSsz4860A"
    "OMXip7RXQCQchk0PhmHwwWRhwRw2KgDmnm8GwALywe5SYvl8HpZtcVQGJAgiZyDYBs9CqGAg"
    "3ECjm0rEMpJdVGSKJcsyCsSAgcNgDKR5DODcpkR8wJmja9tF+5lUZEmSkJ3JwSWSY4jB/5RI"
    "4BIY5CKRAovlQCU5LEsm6SRuAEk0ixLdisGCqxS0QHVgEjG5XIoHutGCgWQel6dTIGg0eGvg"
    "t/0dTc0t7cn+M79UMlkoUWlm0pQlYAy4TJTl96kL+Pj8UVyZnkQ5DANpi8QbO9/Z8W3vgS/X"
    "dXV1nTRNcyEAaSwXpRFgmhZE0toi7Zk9XaqCT//oxYHBHgRUD5qiteiofxCp/DSOj/6Ekezf"
    "2PX7Z/7tL2w5lkql1hw5cmS4EkBraarvfmLjAyt5/FJRBRrsuyy7cDYzhO6RHtQHPfDKApYG"
    "fXhx+WaM6FdxdqIPllvCVEHAB5cOh7e/9Oye/v6fN4yNjRcB3KqyeveOzRs7Hq6D4BTdYVBw"
    "ZkfLIquqIo6OHkXcryCsUjbk3KhHZKcQH1EPs4UNv0vAWHYWw+ro+kfWrg0dOnhI5wCiKKiR"
    "oMxmckOxsBZJRDyQJxfNSHkE5RHUVscQ8y+DKskIKiFI1HR+RcPKRfdCof6bKuQxmh5A2rog"
    "ta9qbyWAvrJE9vVtaHB5mP4mZpUpBFx5rKqNo6Oxs9jNKB5z9f7FJFUnZ53ITWH/uW3IFHS4"
    "varG6imX3FM8hkr2YjMrskPdaZGb3JJKXheQzo3iwuTXBCDD66pCPNiGGTOHS/qvJG0WGSNL"
    "fspAk9y0XpqYKzIh2eUmKx+/DMB2RH48RBAgWcIYSXyH4X++4etqvC14bkU3Lmeuoft8J3xS"
    "motgOwpqtA0Tl0b+vMiPmjmJrutD5iKR7GqQnzOpHFqr1uHU1d9olcmTsJ1CRf+YPITD1jsa"
    "GoT7d79/bKdRYVNhhvuhqFPJRSYvOntlEPzd/kcxERrAqN7LA5p2HmPTI0jOTpIsVvFfTdCw"
    "onrryXM9w3sHBwf/a7SCYZ4ZGEq+3tYced6jYikB5omBWySJPF6fQV19+toV/fh9gWfWh9Tq"
    "1UOJHui5a+gaeJr3iSab8CqN1M1bvvqrz3pqz+5dRvmQlIt6m9YrOz9560T/msNbN92TSmSD"
    "7zattKMz04lDw0ODX5w53Z/qO/EDFJfyxvZXtz257qG3X0vYF5fruavE0lUIKw196nTso96D"
    "P36+7719TjKZnJPvXwAAAP//AwDmNHbvm7mEowAAAABJRU5ErkJggg==")
catalog['folder_add_icon.png'] = folder_add_icon_png

folder_delete_icon_png = PyEmbeddedImage(
    b'iVBORw0KGgoAAAANSUhEUgAAABgAAAAYCAYAAADgdz34AAAFx0lEQVR42pWVaWxUZRSGz3e3'
    b'2WGmtNPpDJ1OsSyW2NIWWqAsTUmFUjARIwkgGPmhfwgRUbAhgIoE2QIVFANGEjAhRFRQ1EQQ'
    b'oywWpBWERhqWUqdTO11m7Wx3O34zpU0jTYvz68693znPPe8577kERvi1Ne4ioswaFNRnSjLm'
    b'KoqUqyKXq7ImF6uxjGM4g0vgQ9acHPNOjami9r/xZPAfT+PuLIaBSo5V8wgqufSWS0xEc6IS'
    b'l4lcupY35hDB5EKd0UEDJQDZTbSaIAoaDhCxjtVWrBsW0Hp1+/c2q1odk0aBIrgABAcw2rGg'
    b'N1iAZVkghKYVoyBGmkCrDQPPswOxiLCf0VYOD3Bf21pvzeBKQ9xsSLPPTj7DQedQURTia7+B'
    b'Vluw/ybB/jMIdYyuanhAGwVkDAKIoohdnZ2gokqMRhP2dHcTkmjFvAk4OP4RAOsYffXIAGsG'
    b'XxZMAWaBqqoQCATAaDRCLBZLnfG1N8C43Pjj05CUyLj4SSrgH1Uwi8iyjKFgEAjDEApDgeep'
    b'RA2Y4wwPKRE76vmRAO8MkogCJAm7e7qBYViiKgoKgkDCXTcxx+HvjyY0cb9edax56cgA2uQB'
    b'iWhTwe/zpaaH43mQJAkSgSZwWDuGkAj3s2krnqyCMAVYaAWpJnd1gkFvSElBqyAhbyO6HJ2P'
    b'SYTI1PHpK/8fIB6PJycn+fZEp9OhKCaI3/M7Ztt6QUQzTcoTxDhqmAAQWa0z5Kx6wh6wSUA5'
    b'oZKg19tBTaUj1GhIG02YRBR7zp+D4B+NIIXDhBs9Go2FU8BUVtQkejtWjK9c/OcwgHdTPQgw'
    b'5WDOmgmJRALCoVCqByq1qtp0C5p3bKNNZ4DX62k0Sa4IkCIRAI4D5/qNEYXjXpw0r+qHIQGe'
    b'hh3XM9LUYh+ZCSbrdDqmEgapDyRZJrqHLXhn80ZisFpRY7aAQqcrSaYA5KyZEPV6Sczvx+yt'
    b'20JyIlGUv+i5lgGAu2G/hg77IYsptlLgZK4bp4MhvQxkRYZIby8YBB7uvrKc7h4eXGvXg7Gg'
    b'EFq31ILc7gFN3nhwbnkfun/6EdqOHgGZFyBj83vH84qKVw0A7l7ZO8Nhw8s8iwRVETvVMtBa'
    b'ptIeiBiNRsHw1y3SsXs7CmnpZOyGTWicRuG+HvAdPULSX1uDDHW6+7tviO/wx6gGfGDcsLmX'
    b'EQTH+PnV4RTg/pWdFXY7d4EjagrQIU8DfnQJda+CkXAIdF+fJEr9BZRVnrC08WPefBuMc+cl'
    b'FUpJ5D7zFYQP7qOr3IS8HIdE5ULCPFNYMqFqfmMf4Lddc+xZ3C8co9CVKcE/UgkQ4xS6mkWQ'
    b'pQQYjn8K6p0GQCkI0t8e0BaXgv3QF0BHCxQ6CPdeqgH2XjMIrmxqCD0kppaDWlI6Z9LCRRf7'
    b'APV7ZtltzK8c01eBJ15MzxWkmhyN9IL98s8kevo4KpE2oisqROu2z4ExmSHW5SW6jEyUezqh'
    b'462lRGpuQUafBeqy1YhO18S8ZxfcSwEe1O+dmZVJLtEvWQrgjhaBrJ2ccnIw4Id8DUN6Xl6C'
    b'jJkj2acu0o+bjWr+JcSO1RLH+o/QUFoF0fvNxL2sGtk4AeGzEy1qODxh3LwqpQ9wdV+ZzYr1'
    b'PKvSfSBCa6QQRCEfKAACfh84HVmgP/gB9J7/FnQVFSCXL4Do4U2g4+hnk9HBqLV7oPXYUTDe'
    b'bAT9kuUQr6p5I29Oxb6BKXp4/UB+hkW8LfB9U9QSLoAoO5Feq0hXNTUWIWP1AkZrXyXx27cQ'
    b'eJqX79umSNumUg4RgWhKyxBf33IJ2z2VrgU18gDAe/tDQkd9Hc/E1gq86rwfKpB64Smhz6io'
    b'UOc26kE5azcbq8VTh6eHz5wENRilmVMmR8ZiAsMLK0GqWHxObXcvc1bV+IZ0su/OgSkSMUc8'
    b'8Um1EuqdNPo0ffmzUwuefph83tl0g+c4bjXRCGuw48FkNegnOGqMBLbca/Gerk8YSTrhmDFX'
    b'GZzzX/6B8DdUg60gAAAAAElFTkSuQmCC')
catalog['folder_delete_icon.png'] = folder_delete_icon_png

refresh_tree_icon_png = PyEmbeddedImage(
    "iVBORw0KGgoAAAANSUhEUgAAABgAAAAYCAYAAADgdz34AAAABmJLR0QA/wD/AP+gvaeTAAAA"
    "CXBIWXMAAAsTAAALEwEAmpwYAAAAB3RJTUUH3wIHETgo92WyxQAABKJJREFUSMfdlVtsVFUY"
    "hb9zmTNnZtoOLRel3ATkASiYQMI1YkTxQVMaxMQbCGJCAiY8KAY0aIQYb5CoJEo0RlEgaUwD"
    "clOUWwABBZFIgVKQi3RaZnqdmXbOOXPO2Wf7gFTRQcFH19NO9v7X+ve/VvLDP+C56qP/dM3U"
    "dfX8GxRuAh/Xtox3jGhFxqNnxlXcDtu9KOpPH/hk3qR2gNtX15FcNJzZH+1n3fwpACzdepI3"
    "KysKEy7bcwGAlYcb7n73XL72pTqRmfeT8KoO+fKefV4wZqdnD9/htg6qblv1zsSrTQ5+eccf"
    "9VtrhxX8weI9F1k1dTAvbj0e0vv0W5qP9VhxNguXuyBpSbI5sC0QdgCuABmgOdaRUGvrDOe9"
    "iibK3jImfDpvX7mae3tj5R2bCo5o+f7LPbqKSjekstaDZxqa6xoz+UxrVkbcrDZM2mYUoYMS"
    "BTUGgQAEqmefCucS89yS0hfkbUWPxPymys4VE7cB6NeI+wwZw1MffmEmUsnX6r6srj935MBb"
    "ttQbLMu2AmGEVE/cpvSf9ozoMWqBVDXQwlDcDzSTgNBIO9J/F64fI2HjZdqUgiPqXzE5nk6c"
    "G9CVbq4DRKFQGKPnTveGzfxM6uE4KlBUDpEykBIUAYog3Fhbla+ZvgVA/XN14uTBTFe6+eQN"
    "yAGke2LtZr1p3yxFc9JENJApIAU9NCg1oWcUQlp34yr/Ad7hVdvMY2umKyUh6F0MPRUozkJf"
    "A8ojEOue/B8e3Az6DRlJ44VT9L5nTrh93KxXZWkcYhEwQxDSIepDvARKQ9f/4KHH59yUQOOF"
    "U5RULYt33FVVE8SLpyphUMij+A6K70C+k7iaJQjcgiarQPgBwAYMIPS7GT7QXoSWGzreuZhs"
    "N2WvgZNkJKqg6QI9JAgZgpAhZMgQpWUxmbnYWh8c/Cx9ncAr247NzI8bU7MrKchmBOm0oLMj"
    "T77NQqa7UFsbftXPfTPJ/XZl062MtduDEyk3+LEZMi0BVspDpFxosSDroLZdOqEdWT3XPb+9"
    "6VYD0S1Q36XK9mawExqyKYCOALpAcXzM0xsWWue3H/8vieuOacLWpNXgI68EkDHAVsGXSFTs"
    "0YtqYlWfDwKIzFhfkCg+4dnu84BR9/1dwGsLIOVChwOWA0KA9EFYyEDcbkf6fxWdsX6UvWnW"
    "VcKqDwDoe+8iADLfv8/AKQuifcfNDjfU7v67AHYg6XAgZ6PkLfByELigKBDkCQJvhKWXHQo/"
    "XL0EILN5IQBX9q4GwJy8+Mlkp7eqvbHOLLhwzPnfVTrGgC1qrvOwmdz/ut1nYrUUfowgfzWs"
    "0gPhgCJRpe+o0tmJyDfj5gYGrjVN5tqv6Gc3VXotZ44VNFn6gaH57bVm8uijua8XNpgPvHe/"
    "WzJ0XRCIO8EHLQRGFIwwgaabAVSiBODbaIkfdoZ+2fR8vuVM7V+90a4dSkY8KGTnlTXW1qeT"
    "AP75HQkjHN2oGGaRDPJjCRxQFTAMMIuguAxN11v1hsNLOL52uZequ3TDndzrsXW0Vs8GoOfw"
    "qbTV7bnuUUnvQeX5itlPiOLysUTiUUXTknrq573O7jd2SEjzv8ZvVwomHyvQ89AAAAAASUVO"
    "RK5CYII=")
catalog['refresh_tree_icon.png'] = refresh_tree_icon_png

file_delete_icon_png = PyEmbeddedImage(
    "iVBORw0KGgoAAAANSUhEUgAAABgAAAAYCAYAAADgdz34AAAAAXNSR0IArs4c6QAABEZJREFU"
    "eJyMVG1MW1UYfm57b1vogNLSdbotdJNkyAp+TOrYogZd4uJ+6GaYyg81auLHj7lEEpdFjfqH"
    "ZQTHDxP2g5m5jbC5MJQxZthgmWEMo5IOEBCJMNPC1hbsJy29H/Wcjou3X7i3edNzz8fzvO9z"
    "3vOy+M+YZb8v0wLcZuDN54G3trDsIxqWZRZjMcctSWq5Apz8G+DjZB+rOPOwxWL5zGAwJD7i"
    "8TgYhsk4plbgdD75oihaH62qwsadO6El58J37tgf7OuzW4aHP7wointHgD+VBDkf1dW9UlNT"
    "kwBL/FTMCvC9uXs2NzCAWwcOwPZsNdZtr4RazSIuxZFrtaKwthbGoqKtxt7ejnOS9LiSABpO"
    "A61WlwBTLYOn+pLPh8kjR1BsMaGgYjM463oEfr0GVpAQFbQwVFXDcPs2SsbGtj7tcr2dRECD"
    "ValUWcET0ff3QxoZxppntkAw58G8aw8i8QhcV87ioVfrYCp/AjO9PcjXamEF3kkhSI5cJQMv"
    "j6n+84ODyJV4aKJ/IHS1AaM6DmUvvQtDRRVyjGvxc9NhxG+0At4wjIAtiYBen0oByJBsZO3p"
    "WBJFCPPz0KjpFh4GjRdj3V/hAfsemDeVYOJ6D4K/nMRGUxjhBVJpATBpGayAKjKQPU6cKyyE"
    "IABLQcAfMsH2fhMK11kwN9yLku1Pgd//CULtX4DJiVLIv5IJZJJMTohJ4NBv24agioXHJWD9"
    "6++h2P4cpr77GJHJVojVn6Ns7wcYGh+Eb/AH+IGLSoK4XO9MikQrd6FWw7xjBzzlFRAcQ3B+"
    "cwL8jAOC60esKRTh/f5TBB0D8PVcRdSD2RvA6XSJFICpElFfu2EDnAcPInzoEJZ+n8WM8xI0"
    "ZsBXQM6Taop1XQAzC/e4iMPngckkAmSTR+E6nQ5lu3djKBYDd/w4dKOjiExFESbHOSKyLleP"
    "fr3qy68DgQsBIJpMoJAo2zugRtuJfd8+TJaWwnnzJqLj45DCYfBGUpjl5Rjp7v7N39UVpHsz"
    "SvR/BHScn5+PxyorUWqzIRgMgud50gW0yMvLw2WHg5f3JmewfDhVqqQ1xT/LsgkiCio3waSy"
    "JnNpD03u2Urg1Uwgj0IkD1CSpJWuK5LGJxPel0TKNXlMAags0Si5YKJ/JBJJEEGl/snpcs1m"
    "lIhREK1mFJxGToHvut1w33VjiVSVXp873NHR8dr1a31zGQnktFLnUgmpHDRyj8cLp9OFTdZi"
    "cBpu/mxb2xsnWlpmaTaZM1B0z0zyyN9UisXFRbg9nsRjNBqNM62tZ/YfO9bk8Pv9ScGkVZFS"
    "Khk8NSM5g1AohCKTceLUqW9fOHq0YdpN5EpVIU0i2bOZvC4SEo7jpjo7O19ubm6eXlhYyHhO"
    "SRDxer3npqen0+RRZkNBYqR6vP/4/Ofb2xvazpyeog8tmykJJurr62sbGxuzbk7NglSOJPD8"
    "qnv/BQAA//8DAPE93uTkTcJiAAAAAElFTkSuQmCC")
catalog['file_delete_icon.png'] = file_delete_icon_png

left_arrow_png = PyEmbeddedImage(
    "iVBORw0KGgoAAAANSUhEUgAAABQAAAAUCAYAAACNiR0NAAAAAXNSR0IArs4c6QAAAppJREFU"
    "eJzsVFtLVFEUXnvObS5NTSRqFzANDHNC6sGXCKdA6qEL0T+I3opepJeCegjDl8goKLqAQb2n"
    "JVpBvoR0I6zUQLSxcsYZnWluOueyz967dc6MkYSV5GMbPtY++6zz7W/t9e0jwwoP+T/hb4fH"
    "4wkKIQqIlSFsaN7V2bQ7YvTdvXU2M5PI/jMhCQTVluOnjoVbDx55dP1y+5v+7juWXjQWEVZv"
    "aTxfsaEuQiQPwA9IQCTi1IhzjKSE6vpww7TJgKzbtL61rf1afeRw27Pbl058HXnbJzgrEdbs"
    "iDRubzkaIZoK4NWAIIRPxSiD0BQADckVCQRuRBiHmG4DmDYQg4NS11S79/SV3k/PH/cO9XSd"
    "ySc+f5BzRQti6Xn8EBP9uHtAgLAFEJu7EZgCRBMlQmcNFYJBkZCC0C0gpkQC2/Yc2FmxdX90"
    "sOecPJEowJfhaQCfBhD0A6wOIDCu8iJwzY/KfahUxvIpkukUoIiYMxE6QL7oRplLslKzLyxT"
    "tADlqITjAThucCyx4IoFe4gynByGE1S6ALQSaASmzJncTWO+2CWrlaGMEt4cdxrhNgQThIcA"
    "0U0QBqr4VgCCbAI35YoUMipDfrfjMgFVApMkM/dZKn+VW8YYS08UZVtRLnCft9NVgIdOLIZn"
    "h6W54OXI3HJJUOuAqrWHVI+gUjzdzydnb3DDfMHyiSyLDmDHXmLps/EpPv6+VBpHArd8h8Au"
    "zXETsLi7pm6syvmTa0bYx3gHy+tPxXwuxSYHGR9/go3Klo396gHA6+6/Mraobb7HrZMXha5H"
    "eWzYZKMPQWSi+IL/dFOch6Wv5uJBzQGeitr0XbcQ8SFUT39JWdbVo9OjFJJjaOy5JXOW9/ui"
    "xh9TVvx/+B0AAP//AwDd4UcxPpGF3gAAAABJRU5ErkJggg==")
catalog['left_arrow.png'] = left_arrow_png

left_arrow_png = PyEmbeddedImage(
    "iVBORw0KGgoAAAANSUhEUgAAABQAAAAUCAYAAACNiR0NAAAAAXNSR0IArs4c6QAAAppJREFU"
    "eJzsVFtLVFEUXnvObS5NTSRqFzANDHNC6sGXCKdA6qEL0T+I3opepJeCegjDl8goKLqAQb2n"
    "JVpBvoR0I6zUQLSxcsYZnWluOueyz967dc6MkYSV5GMbPtY++6zz7W/t9e0jwwoP+T/hb4fH"
    "4wkKIQqIlSFsaN7V2bQ7YvTdvXU2M5PI/jMhCQTVluOnjoVbDx55dP1y+5v+7juWXjQWEVZv"
    "aTxfsaEuQiQPwA9IQCTi1IhzjKSE6vpww7TJgKzbtL61rf1afeRw27Pbl058HXnbJzgrEdbs"
    "iDRubzkaIZoK4NWAIIRPxSiD0BQADckVCQRuRBiHmG4DmDYQg4NS11S79/SV3k/PH/cO9XSd"
    "ySc+f5BzRQti6Xn8EBP9uHtAgLAFEJu7EZgCRBMlQmcNFYJBkZCC0C0gpkQC2/Yc2FmxdX90"
    "sOecPJEowJfhaQCfBhD0A6wOIDCu8iJwzY/KfahUxvIpkukUoIiYMxE6QL7oRplLslKzLyxT"
    "tADlqITjAThucCyx4IoFe4gynByGE1S6ALQSaASmzJncTWO+2CWrlaGMEt4cdxrhNgQThIcA"
    "0U0QBqr4VgCCbAI35YoUMipDfrfjMgFVApMkM/dZKn+VW8YYS08UZVtRLnCft9NVgIdOLIZn"
    "h6W54OXI3HJJUOuAqrWHVI+gUjzdzydnb3DDfMHyiSyLDmDHXmLps/EpPv6+VBpHArd8h8Au"
    "zXETsLi7pm6syvmTa0bYx3gHy+tPxXwuxSYHGR9/go3Klo396gHA6+6/Mraobb7HrZMXha5H"
    "eWzYZKMPQWSi+IL/dFOch6Wv5uJBzQGeitr0XbcQ8SFUT39JWdbVo9OjFJJjaOy5JXOW9/ui"
    "xh9TVvx/+B0AAP//AwDd4UcxPpGF3gAAAABJRU5ErkJggg==")
catalog['left_arrow.png'] = left_arrow_png

delete_all_markers_png = PyEmbeddedImage(
    "iVBORw0KGgoAAAANSUhEUgAAABgAAAAYCAYAAADgdz34AAAAAXNSR0IArs4c6QAABUVJREFU"
    "eJykVWlsVFUYPW+Z5b2ZznSmnUI7pQt0KKZojCUNmIgVUgmNEYIaFxJXMP4SQlwaImokYhSj"
    "gagoQWOFCG2oplE0khDUQKAsDSFCC0hYytJ1OoXZ3+Z378zUliKQ+N7cvGXu/c53zne++2Tc"
    "4aEozkC+xx0qKsyrrKkun1YW9FXNrJleWTZ1RpWaF5gsiUMb5i98dWU4PDJunTz2QRCEYIHf"
    "2+DPVyuCk32lpcX5Uwp99vKKUj+9d7t9Pj+8/hJ4/OVQvaVwKB7IcgJuJYZwJKkIgjUhsXEA"
    "s2urN29at7ixOGCHzeGEJbigSwHAHoSslMChFkC2qbCMBPRkD2RpAHYnIApAZMS8KfNxAMFJ"
    "an6o0gUNXqBgCZyqH5Jky7HjVz2dQHLkELw+CRadAp0WJW5ZBo3bMBDYAh5IJvo+om9HOp3m"
    "/5mGgUgkgvj1MAL5cXqjgkdGBhiWmbv7b4CbHX19fXyhx+vlQ7QIkLKFqWcAssz48+0AOMXM"
    "L7tWgN/ng0kPmqbxwWRhwSw2xgCMPt9SIprMBzuziaVSKRimwVEZkCCInIFgajwLYQwD4SYa"
    "3VIilpFsoyJTLFmWkSYGDBwaYyCNYwDrDiXiA9YoXdPM2E+nIkuShHgsCZtIjiEG/1MigUug"
    "kYtECizmAmXlMAyZpJN4fEnQMxLdjsGEIxs0TXVgEjG5bHYFyVg1ot0xJHoHKboIR3EREnZ3"
    "Q2j6jNrwoc6jY5lMlCh7ZdLkJGAMMolrSB05gkst25Hs683yoSREEa6qUOXGN5r2bvpp14Kt"
    "27Yd0HV9IgBpLGekEaDrBq0zSAqD29NJ2Ufa23BlZysceXnw0BCyCZi0RO+5iNjmL/JWvLBs"
    "V3h4eHZ7e/vpsQDqjFDZ908smjOLx88WVaDB7mXZBuOv4xhoa4WvvAzBZ57F0K8/I3X2bwi0"
    "EXnmPgS5uASXW7cjuq3Zt/L55R93dBx8tLe3LwPgdNjr1q95bFHD3CBllXGHRsGZHQ3DgpN0"
    "HmjbAVVRMGn+wyiY1wD3XTXo+3Q9HGVlCCx7Bcxrw0cPI3GsE94zpxrrH6zP39HSEuEAoig4"
    "/F6ZXcH50mGQRMQDKXKRMxWH7dJ52mEVxCnzaOkUuCnrktVvQ1JUmFSD81u+BE53w6M6YZ48"
    "LtXV1tYQwP6cROaNbahxeZj+VKyRCGSyoU2xoF8+i4G1r0He8A2cNffyuVe2N0P79nOo/kLI"
    "Pi+S1yJw2x0qq6ecdU9mG8rai11ZkS3qToPcJNC3gcGb1wcgyINwzVsCe8U0ai6T90vR/Q9A"
    "2FMF7cwJWHERolJA86T+0SLTJDPXZLntlwGYlsi3B93rIyno43P1EtyNj6BwxVqYkh0Xt25E"
    "QSiEvDmNKHrnM1xtWg791HlI9ff1n7lw4STfakYluqEPmYtEsqtGfh5MpjB5/gJc+7oLRiQB"
    "7XoUPTubYf62CcOuPNLThBGoQHSE7AzaTmrr1u9a96E2xqZCzOJfJq5T1kU6Lzp7lSZ4a+Fi"
    "OI8dRPz3PYidexJGuAc2MoFBeg+ua0LCcsHR3w/H40sPtJ27uKGrq+vfRktreufx7vDqmdX+"
    "lxQHphJgihg4RZJIcbk16urD5yLR3YGXVzW62rbUxf/Yy2ZQP7IEWONcg+Kx4HjuxV92K4Gl"
    "H721RsttknJGb914/d3vPtjXMfvHpxffPTwU934SmmUGYtGhltPdXT90Hu4Y3r/vT9ht9vfe"
    "XLXiqfp5jU22E4fu0a/0UDFtaaG8an+4YuZXWw8ea934/horHA6PSv0PAAAA//8DAO+NgvJ9"
    "Mnw5AAAAAElFTkSuQmCC")
catalog['delete_all_markers.png'] = delete_all_markers_png

############## Editor Key Commands Dict ##############
KEY_COMMANDS = {
"01. DOWN ARROW": "Move caret down one line",
"02. Shift + DOWN ARROW": "Move caret down one line extending selection to new caret position",
"03. UP ARROW": "Move caret up one line",
"04. Shift + UP ARROW": "Move caret up one line extending selection to new caret position",
"05. LEFT ARROW": "Move caret left one character",
"06. Shift + LEFT ARROW": "Move caret left one character extending selection to new caret position",
"07. RIGHT ARROW": "Move caret right one character",
"08. Shift + RIGHT ARROW": "Move caret right one character extending selection to new caret position",
"09. Alt + LEFT ARROW": "Move caret left one word",
"10. Alt + Shift + LEFT ARROW": "Move caret left one word extending selection to new caret position",
"11. Alt + RIGHT ARROW": "Move caret right one word",
"12. Alt + Shift + RIGHT ARROW": "Move caret right one word extending selection to new caret position",
"13. Ctrl/Cmd + LEFT ARROW": "Move caret to first position on display line",
"14. Ctrl/Cmd + Shift + LEFT ARROW": "Move caret to first position on display line extending selection to new caret position",
"15. Ctrl/Cmd + RIGHT ARROW": "Move caret to last position on line",
"16. Ctrl/Cmd + Shift + RIGHT ARROW": "Move caret to last position on line extending selection to new caret position",
"17. PRIOR": "Move caret one page up",
"18. Shift + PRIOR": "Move caret one page up extending selection to new caret position",
"19. NEXT": "Move caret one page down",
"20. Shift + NEXT": "Move caret one page down extending selection to new caret position",
"21. ESCAPE": "Cancel any modes such as call tip or auto-completion list display",
"22. Alt + BACK": "Delete the word to the left of the caret",
"23. Alt + Shift + BACK": "Delete the word to the right of the caret",
"24. Ctrl/Cmd + BACK": "Delete back from the current position to the start of the line",
"25. Ctrl/Cmd + Shift + BACK": "Delete forwards from the current position to the end of the line",
"26. TAB": "If selection is empty or all on one line replace the selection with a tab character. If more than one line selected, indent the lines. In the middle of a word, trig the AutoCompletion of pyo keywords. Just after an open brace following a pyo keyword, insert its default arguments. Just after a complete python builtin keyword, insert a default structure snippet. Just after a variable name, representing a pyo object, followed by a dot, trig the AutoCompletion of the object's attributes.",
"27. Shift + TAB": "Dedent the selected lines",
"28. Alt + 'C'": "Line Copy",
"29. Alt + 'D'": "Line Duplicate",
"30. Alt + 'X'": "Line Cut",
"31. Alt + 'V'": "Line Paste",
"32. Alt + CLICK + DRAG": "Rectangular selection",
"33. Shit + Return": "Show the init line of a pyo object in a tooltip",
"34. Ctrl/Cmd + Return": "Show the __doc__ string of a python object, module or function",
"35. CLICK in the most left margin": "Add a marker to the corresponding line",
"36. Shift + CLICK on a marker": "Delete the marker"
}

############## Allowed Extensions ##############
ALLOWED_EXT = PREFERENCES.get("allowed_ext",
                              ["py", "c5", "txt", "", "c", "h", "cpp", "hpp", "zy", "bat",
                               "sh", "rst", "iss", "sg", "md", "jsfx-inc", "lua", "css",
                               "plist", "dt", "dtlib", "expr"])

############## Pyo keywords ##############
tree = OBJECTS_TREE
PYO_WORDLIST = []
for k1 in tree.keys():
    if type(tree[k1]) == type({}):
        for k2 in tree[k1].keys():
            if type(tree[k1][k2]) == type({}):
                for k3 in tree[k1][k2].keys():
                    for val in tree[k1][k2][k3]:
                        PYO_WORDLIST.append(val)
            else:
                for val in tree[k1][k2]:
                    PYO_WORDLIST.append(val)
    else:
        for val in tree[k1]:
            PYO_WORDLIST.append(val)
PYO_WORDLIST.append("PyoObject")
PYO_WORDLIST.append("PyoTableObject")
PYO_WORDLIST.append("PyoMatrixObject")
PYO_WORDLIST.append("PyoPVObject")
PYO_WORDLIST.append("Server")

############## Styles Constants ##############
if wx.Platform == '__WXMSW__':
    FONT_SIZE = 8
    FONT_SIZE2 = 6
    DEFAULT_FONT_FACE = 'Verdana'
elif wx.Platform == '__WXMAC__':
    FONT_SIZE = 12
    FONT_SIZE2 = 9
    DEFAULT_FONT_FACE = 'Monaco'
else:
    FONT_SIZE = 11
    FONT_SIZE2 = 8
    DEFAULT_FONT_FACE = 'Monospace'


STYLES_GENERALS = ['default', 'background', 'selback', 'caret']
STYLES_TEXT_COMP = ['comment', 'commentblock', 'number', 'operator', 'string',
                    'triple', 'keyword', 'pyokeyword', 'class', 'function',
                    'linenumber']
STYLES_INTER_COMP = ['marginback', 'foldmarginback', 'markerfg', 'markerbg',
                     'bracelight', 'bracebad', 'lineedge']
STYLES_LABELS = {'default': 'Foreground', 'background': 'Background',
                 'selback': 'Selection', 'caret': 'Caret', 'comment': 'Comment',
                 'commentblock': 'Comment Block', 'number': 'Number',
                 'string': 'String', 'triple': 'Triple String',
                 'keyword': 'Python Keyword', 'pyokeyword': 'Pyo Keyword',
                 'class': 'Class Name', 'function': 'Function Name',
                 'linenumber': 'Line Number', 'operator': 'Operator',
                 'foldmarginback': 'Folding Margin Background',
                 'marginback': 'Number Margin Background',
                 'markerfg': 'Marker Foreground', 'markerbg': 'Marker Background',
                 'bracelight': 'Brace Match', 'bracebad': 'Brace Mismatch',
                 'lineedge': 'Line Edge'}

with codecs.open(PREF_STYLE, "r", encoding="utf-8") as f:
    text = f.read()
spos = text.find("=")
dictext = text[spos+1:]
style = eval(dictext)
try:
    STYLES = copy.deepcopy(style)
except:
    STYLES = {'background': {'colour': '#FFFFFF'},
 'bracebad': {'colour': '#DD0000'},
 'bracelight': {'colour': '#AABBDD'},
 'caret': {'colour': '#000000'},
 'class': {'bold': 1, 'colour': '#000097', 'italic': 0, 'underline': 0},
 'comment': {'bold': 0, 'colour': '#0066FF', 'italic': 1, 'underline': 0},
 'commentblock': {'bold': 0, 'colour': u'#468EFF', 'italic': 1, 'underline': 0},
 'default': {'bold': 0, 'colour': '#000000', 'italic': 0, 'underline': 0},
 'foldmarginback': {'colour': '#D0D0D0'},
 'function': {'bold': 1, 'colour': '#0000A2', 'italic': 0, 'underline': 0},
 'keyword': {'bold': 1, 'colour': '#0000FF', 'italic': 0, 'underline': 0},
 'lineedge': {'colour': '#DDDDDD'},
 'linenumber': {'bold': 0, 'colour': '#000000', 'italic': 0, 'underline': 0},
 'marginback': {'colour': '#B0B0B0'},
 'markerbg': {'colour': '#000000'},
 'markerfg': {'colour': '#CCCCCC'},
 'number': {'bold': 1, 'colour': '#0000CD', 'italic': 0, 'underline': 0},
 'operator': {'bold': 1, 'colour': '#000000', 'italic': 0, 'underline': 0},
 'pyokeyword': {'bold': 1, 'colour': '#5555FF', 'italic': 0, 'underline': 0},
 'selback': {'colour': '#C0DFFF'},
 'string': {'bold': 0, 'colour': '#036A07', 'italic': 0, 'underline': 0},
 'triple': {'bold': 0, 'colour': '#03BA07', 'italic': 0, 'underline': 0}}
if 'face' not in STYLES:
    STYLES['face'] = DEFAULT_FONT_FACE
if 'size' not in STYLES:
    STYLES['size'] = FONT_SIZE
if 'size2' not in STYLES:
    STYLES['size2'] = FONT_SIZE2

STYLES_PREVIEW_TEXT = '''# Comment
## Comment block
from pyo import *
class Bidule:
    """
    Tripe string.
    """
    def __init__(self):
        "Single string"
        self.osc = Sine(freq=100, mul=0.2)
'''

snip_faces = {'face': DEFAULT_FONT_FACE, 'size': FONT_SIZE}

##### Pyo documentation stuff (from PyoDoc.py file)
DOC_AS_SINGLE_APP = False

DOC_PATH = os.path.join(TEMP_PATH, 'doc')
DOC_EXAMPLE_PATH = os.path.join(TEMP_PATH, 'manual_example.py')

DOC_STYLES = {'Default': {'default': '#000000', 'comment': '#007F7F', 'commentblock': '#7F7F7F', 'selback': '#CCCCCC',
                    'number': '#005000', 'string': '#7F007F', 'triple': '#7F0000', 'keyword': '#00007F', 'keyword2': '#007F9F',
                    'class': '#0000FF', 'function': '#007F7F', 'identifier': '#000000', 'caret': '#00007E',
                    'background': '#EEEEEE', 'linenumber': '#000000', 'marginback': '#B0B0B0', 'markerfg': '#CCCCCC',
                    'markerbg': '#000000', 'bracelight': '#AABBDD', 'bracebad': '#DD0000', 'lineedge': '#CCCCCC'}}

DOC_FACES = {'face': DEFAULT_FONT_FACE, 'size' : FONT_SIZE, 'size2': FONT_SIZE2}
DOC_FACES['size3'] = DOC_FACES['size2'] + 6
for key, value in DOC_STYLES['Default'].items():
  DOC_FACES[key] = value

#----------------------------------------------------------------------
next_24_png = PyEmbeddedImage(
    "iVBORw0KGgoAAAANSUhEUgAAABgAAAAYCAYAAADgdz34AAAACXBIWXMAAAsTAAALEwEAmpwY"
    "AAAABGdBTUEAALGOfPtRkwAAACBjSFJNAAB6JQAAgIMAAPn/AACA6QAAdTAAAOpgAAA6mAAA"
    "F2+SX8VGAAAHfUlEQVR42mJkaGRABf+QaGYGK1EeMTcFPkV9QQ5BZS5mLtavf7/+fv/n3b2H"
    "Zx5cfv3y9S6G3QyHGT4x4AQAAcSIYcEfIGZicLSQtio3F7NwkeKSZf739x/Dv38g/B9oL9Bm"
    "RqD9HH8ZXvx6/u/MrRP7zq4708VwCGgVFgAQQKgW/GVgFuMWbwhXj6pQ5VFnefftPcOnH58Y"
    "fv37zQA2+v9/hr///wHZ/0F2MHCz8zAI8PEzPGK4/2/jhrV9b1a8rmN4y/Ad2QKAAGJmcIS7"
    "nFVBSHFBjl5BDi+jINPTj88Yvv/+BrTzL8RwEMkIJBn/gXl/gfS3P98Y3gIdIcggwmhsYmz1"
    "SPqh5qfTH7cx/AJCKAAIIGYGe0iwiPKKNuXpF2X/+vGH4fXXN2BDQYb/BQUN43+Grz++Mnz6"
    "8pnh1/9fDMxszGALQPgf0z+GT7+BkfCLicFYy0TzJtM1vu9nv+8AGgAGAAHEzOAADHImJqd0"
    "vazZXP95GN98ewsU/g+08y8wSEBW/GP4+vMbgyy7FIOfrifDv19/GW69ucPAwsMGtOAvxBLm"
    "/wxf/n1lYP7DyqBkqGx2+faFK/8f/78GsgAggJgZ7BhYzKTNl9qIOcg8+/QcGAQQw//+h+A/"
    "QEN+ff3JUOZewGCmZsJgpWrB8OjFE4Yrb64xsPNzgA0H4f/MjAyf/35lkOKWZvgu/lnr5Z4X"
    "K4DG/AAIICYmViZrW0kH83df3wNdDPT2P5jh/8CG/wUGwR8g/vH7J9jLLMwsDKVe+QwOUjYM"
    "T14/Y/jG+AMYqz8ZfgDhL8ZfDE8/P2fQ0zXRYTJkcgOpBwggZll/uVxHCVcrUNCAI48BEol/"
    "mP4wgCA4jP9/Zjh+5wSDiZwRgyCXAAMzEzODpaIpw4k7pxjW3FzP8OL/a4YnX54yPPv6nOHB"
    "58cMXJzcDB8/vfn2/cy3TQABxCLPK2/65+8fiMuhhv/884vhx7fvYF88+/ac4dnPlwxvvjxn"
    "eLn6DcPyqHkMknziDGwsbAwzgicwMKxnYFj0aAUDvxA/MHMwMvz8+4Ph+acXDIJaQvrvWN6I"
    "AAQQixCHsBQoA0GM/w8mGb//Zyh2yGVQk1Zl+P33NwMTIxMDEzMTUPNPBgEOfngaZwdaMitw"
    "IgPHFjaGtS83MbDzcjKwAyOalYWFgY2TVxSYYfkBAogJmARF//wDplNGRnAOPf3wDAMHGyeD"
    "qaoxAz8XH4MIrzCDEI8ggwAnP4M4jxjQUHaUnMrKwsrQ7d7CIMEkysDJxsbAw8HFwAG0mImd"
    "SRBoHhdAALEw/P//HuhCflAwHXpwjOHGywsMX75+Zbj5/DaDgogcSqb/8/83OPw5WDhQLFl9"
    "bT0DEw8DAz8nD8Pfv38ZeDm5GD5/+v4NFN4AAcTy+e/nl3/+/1HYe/sAw923t4D5n5vh7u+7"
    "DBazXBhkhKXBQcMKTDl/gb6UZBdj6PfpZlAVVgbnI6AUw+Lzyxhm3JnJICwuCAwRYBz8+Q1M"
    "CHwMb38+ew3KQgABxPL4xaPzx7+cNr/78gYDAycnJKg42Rg+sH9g+PD7PTDPsTIwAyNP9JcQ"
    "Q4NNA4OigDLDt1//GNiYmBgWX17OsODRXAZJOVEGVkZWcFn16+8vBiFefoa3N1/fBEboG4AA"
    "Ynpw9P72N0yvGNg4+IBZ+j+oiAZioCWsrAwswLjgZOdg4PnNydBp3cPgquLC8P77H4bff5gY"
    "Fl5YxrD06Xyg4WIMQlz8wPjiYeDj4maQAMYtM9CRL068OAw06TNAADH9ffx335ef72/ICMsA"
    "XfsXaAkjxBImEJMRWIwwMHAxcTEoC2ox/AAWYf/+sDAsu7SEYdWLhQwSsmLg4BAAGi7AzQu0"
    "hJtBUVie4dq1K0//nP2zD1TmAAQQM8Nzhl+f+T9+VTZQDfjw5SvDb0ZgjmUHhiYLEzDXMoPT"
    "O6gE/f7pKwM/mxDD9rsbGba8Xc4gKiMMTFm84FTDC8xY3OzsDGLcIgwff35mWN28dvLfG3/X"
    "g4pRgABiBldeN/5d/qX3XUtdSVvr1Rdgjmb+y8DEwszAAkwxbMAI5uTmYHj48w7D0Zf7GO4z"
    "XGMQAkYoH7Au4AYGHy8HNzBouBgkeEQZuDl4GaZOnXXg9Zw3oFrmNchsgABiglY0f1/Pf5X1"
    "6N3NIwZKugw8bLzA2usPuFQFZ47/jAwcPJwMLEJAy/i4gSHIDE4L4AwINEGESxiYRAUZJi2a"
    "eflu371qoKYHsCQMEEDM8MT8ieHbl6uftv+W/aahpqmuxs7CxfDt93dw8ICDipkVGFzAXAqk"
    "WVmZwWxeDh4GGT5phk8/vzD0TJx8+GLD5SKGjwwnwU6GAoAAYsSoRJkZWNmC2fIUPFQLBMUk"
    "ZP7+gZSwjMAimZ2NlUEYWNiJ8ggxCAOTIjMwI1y6funFgbmHFn9f/302UPc9ZMNBACCAGHE2"
    "B8QYFFmNWIPELCWdBKWFdHi5+ETZWdmBmYuR4cfP729f3X9x4+Ghh8d+nfy1k+EDwyWgji/Y"
    "jAEIINwWIAAHAxuDBKjgAsfZf7AbfwBL8jdA1jt0F6MDgAADAHKd0AXoRzn5AAAAAElFTkSu"
    "QmCC")
catalog['next_24.png'] = next_24_png

#----------------------------------------------------------------------
play_24_png = PyEmbeddedImage(
    "iVBORw0KGgoAAAANSUhEUgAAABgAAAAYCAYAAADgdz34AAAACXBIWXMAAAsTAAALEwEAmpwY"
    "AAAABGdBTUEAALGOfPtRkwAAACBjSFJNAAB6JQAAgIMAAPn/AACA6QAAdTAAAOpgAAA6mAAA"
    "F2+SX8VGAAAEUUlEQVR42mL4//8/AwybxGw55ZB5+LW8VUUpAxMHNwMVAEAAMSFz+Pj5lbn4"
    "JUS0rGO7TCKWHhVS9fViZGKjyAKAAEKx4N+//wwfP/9iePv5L4OAlJ6+oV/nZjW3zuVcYgbq"
    "5FoAEEAoFvxnYGRgZARZ9I/hw+dvDN9//WeS0fOPMAiZc1LOtqaOhVOIn1QLAAIIzQImhv9A"
    "C0C2MDIxMvz+85fh85dvDExsvPwKZkmNOmGrTonpx4UxsfIQbQFAAKFZgDCcEUYDVfz++5vh"
    "15+fDDwiimpqro0rNfxnbOeTtzMlxgKAAMIIIgYGqOFAzASygBlEMwH5/xn+/vsFlP/NIK5u"
    "72EQNvuwqvfEfjY+WTF8FgAEEKYF0CBiALueCWIZyBJmZgZmFqByZqAVf74zMLGysSuahRSY"
    "JK49JW1VkMTCJcqKzQKAAMJiASRomJghljABDWViZgKz/wIj6Ofv/6DIZ/j47RfD6w9fGRi4"
    "xOQ13Evn6kct3Cuo6mnDwMiCYgFAAKEmUwZouDMjLPnzj4HhK9DAzz/+gelf/4AWgSIGaCkj"
    "EP/49Yfh05cfDPxy+ramsTP36UQsmMspoikPMxMggHD64PdfBoZP3/8xfPnxH8wG+YKFlZmB"
    "lQ0JQ/mMLIxgS77++scqZ+iaZJG65rS4QZwvyEyAAMKwAJjXGL4CDf4MxH+BbGZWRrAhLGAM"
    "soQJzAaLsUPEWYE0Kwczwy+ghnefvjMIysiLiqo7RAONZAMIIJQAAyZ7hq9f/wJd/B9sAChS"
    "QZgF6HomoCuZofEBTl1MsBQHKQGYgI7h52Nh4GRnZ3h55+LzR8dm7QaZCRBAqBYAFf4BamAB"
    "GcwMMZAZbDjE5UwwPjMshUHyDjfQMTxcHAxf3rz6cWHH5FWPjs6a8ff764tAqV8AAYRiAchl"
    "zMyQzAUyBG4JDAPDHGYBAxCzAfn8vJwMf779YLh5aP2hmzu6Jn9/dWUv0Kj3MDMBAgjFAnDK"
    "YYJZwAS3EGIBM9hnEN8ADeZjZ2BlZmV4cOHUvcubu6a9u755FdCIp+DEiAQAAgjVB4ywIoIB"
    "mlyZ4MkVHCxAw3mBBvNyczK8ffL0y4VNkxc+Pj537v9fH6+CggNbRgMIILQggmAGRuSyCJJ0"
    "2TlYGISFeBh+ff3278yGRXtu7uiY/Ov9nUNA1Z/wFRUAAYQaRFCDGYDlDogCAVCYCwlyMbCz"
    "sjLcOXng6tUtXVM+3d+/ESj1Ej04sAGAAEKLA3DKgxd6PNxswLDmYvjw5N6bazunzntxYcWi"
    "/3++3gQlOGKLa4AAYkEXAFbNDOzAjCMiwsPw78enX5e2Lth0/8CkKX++vTgNlP5GaoUDEEAo"
    "FrCwsDII8/MAU8c/hqcX95y7s7dvwtfnZ7YBpd7BqgtSAUAAoVjw/dPLZ7++PPt7/+is6W+u"
    "b1rM8O/3A1KCAxsACCAG5GYLEyuXOAMTuyZQnIuBSgAgwABgBVyq5zW6mgAAAABJRU5ErkJg"
    "gg==")
catalog['play_24.png'] = play_24_png

#----------------------------------------------------------------------
previous_24_png = PyEmbeddedImage(
    "iVBORw0KGgoAAAANSUhEUgAAABgAAAAYCAYAAADgdz34AAAACXBIWXMAAAsTAAALEwEAmpwY"
    "AAAABGdBTUEAALGOfPtRkwAAACBjSFJNAAB6JQAAgIMAAPn/AACA6QAAdTAAAOpgAAA6mAAA"
    "F2+SX8VGAAAHWklEQVR42mJkaGRABf8ZGJgZmRn+/v/LzMrC6irPr+AmzS1jKsAhIA2UEvr/"
    "/9+7d//ePXty9vGZxy8e7f63/d9Oho8MfxhwAIAAYsSwAKiUlY3Vz1barsxczNJagFWY4d/f"
    "fwx///1j+PfvL8M/oAv+MwIdwcnA8PbPW4Yzd0+eOL7+aPe/Pf/WYbMAIIBQLfjLwCbLJ9cb"
    "pRGbI8kuzfDm61uGL7++MPz59wfstX///wN9BrQICEGAg4WTQYhPkOEN+0uGdRtWzX6+6FkR"
    "w3uGL8gWAAQQM4Mj3OXs2uK689N1spOZf7MxPPv8nOHnn59gw4BuBhv8hxHIYwT5AOgjoPj3"
    "/z8Y3n1/z8D9h4fBxMTM+LXcC623p95uZ/jF8BNmAUAAMTM4gF3OICMgOzEDaPjnr18Z3v94"
    "DzYWZAzMxb/+/2H4+PkTw7fv3xj+s/xnYGRhBFvyn+k/w+c/QF/+/MdgoGWocZfttvTX01+2"
    "gLUDAUAAMTPYMzCwsbB5p+tmTWD+w8bwHuii/0BX/v0HMhxoBNC13//+Yvjx6TtDoI4Pg42i"
    "BcPdF/cYPjICQ4IF6DYmoPXM/xm+/f/GwPiHmUHNSE3/8t0L9/49/HcRZAFAADEz2DGw2srZ"
    "LzIRspAGBQsoOP6AXf4HHBzf//1g+P7hC0OGbQqDr4kng4qEEgPTf2aGw0+PM7DysjH8Y2IA"
    "WvAPlPQYPv/9yiDGJcHwV/KX2tNdT1YAjfkOEEBMzGzMLhbi1qavv70FRiI4UMCuhxn+7cNX"
    "hiy7NAZHHTt4xD3/+pLhB8svhk//vjC8+/Oe4f2fjwwfgPgHMOgff3rGoKGlq8VsyuwPUgsQ"
    "QCwyfLJuQmzCDM++PYdHJjhYoIZn26IavujsCobSI1UMX3h+MzB9ZgKnLhZmFqCvmBgYGYHp"
    "F5jSDJj0GIT0RVxeH325ECCAWBR4FU3//PkDToqQiAVF6G9gsHxjyAa5XBth+JZrOxjKtlQx"
    "/OdgYhD5yc/AzMQMNvTT/88MTLzMDExA9i9gfL35/IaBT4tf9zXLSxGAAGIRYBeQAmcikPGM"
    "4IzM8P7NO4Ysm1QUw0HAGhjB10rOMLAwsYAcygByMEjDuqubGWrONDMw8jMxsP9lA/qImYGV"
    "k1eMgYlBACCAgGngvxAozBkZmcBBdOz+cYYfv34xuOk7Y+RKQU4BBiFuIQY+Tj4Gfi4+MM0H"
    "pOONoxlUeBQYOFhZGXg4OBk42NgZmNmY+BgYGbgAAgiY0BjeMTMz83//851h/93DDPff32J4"
    "yPSAYfe1/QyuWo4oFrz79h4cJMxA+P8/JKEDA4nhMNBR35i/Mghy8zP8/fuXgZ+Th+Hjh++f"
    "gQr+AAQQyyeGj8+//f6muP36bobnnx8zMHBxMHxm+sIQviKGYVX0UgYXdQe4Bdtu7mJo2NvC"
    "wCvEw8DFzsXABgwqVmBw/GD6ycAnzs3AxMQEzP2/gb7jZXj549FroAVfAAKImVGJ0eAr62/z"
    "yw/PAwsXDmBJBwxYThaGHxxfGbZc3cFgKm7CoCgsD7ZAT1KHgZWJjeHYm+MMHOJsDBz8bAzs"
    "AqwMvAIgC4FBwwIJf3F+MYYL288f/nzi81KAAGL+BIQC+iJR7z5+BebKPxAL2IDJj5OV4Qfr"
    "d4Zt13YzmIkZMygIywFLUwYGM1kjhp/f/jDc+nqdQVhAkIGXg5uBB2g4JzDc2VhYgcHDBy51"
    "j8w8Muv/0/+HAQKI6d/Zf7s/vn99Tl5MFlIoMYEDFphEgPYAg+Ej92eG+G3pDPtuHQEGASSo"
    "ZHnlGNiZ2cARysfJxSAADBJBbl4Gfm5uoG/lGK6dv3rn75m/u0BqAQKImeE3w9/PDJ9eK9kp"
    "h3/5DCwGgWUKAwcwTbMwAdM5Ezisf3P8Zjhy7wgwCXIxPP/4imHDwzUMzEIMDAJAQ0E+4OXi"
    "AqpjZxDnEWd4/fUdw5radd3AsmgbyMUAAQRyK8O/x/9ufBP/JKuuq2309guwemL+xcDICoxA"
    "YEZiBeZSbmAQMHD/Yzj1+iTDqffHGf4L/mUQ5OUHi/NxcAF9wc0gzSsOLGFZGCa1T9vycdXH"
    "DlB2ApkNEEBgC0Dp7cftH/v+qv/SUlfX0vj6C1jA/fsGzFBAC4DhCrKEg5WdgYeXm4GbDxjm"
    "QEM5WdnAYpzsbAyyfNIMzMAInjBx2sFbHXfKgObdgWRBBgaAAGKGp8EfDL++XPy87Rv/J0lV"
    "IzUDHlZ+hu/ACgdYOjEwMzOBLWFlZmVgA9FAl4IiVIiTn0GGX5rhyceXDF3NEzbfbL9dBgzy"
    "yxAnQwBAADFiq0eZHZnj5ANUisQUpfX/A+PhL7CsYmFhZuBi4wBnIgFuPgZhYBD9/v2T4cKZ"
    "CzcOzTyy8P/R/0uBWp8iGw4CAAHEiKs1wMDGIMhszuwjpCvsJqgjos/NxSPGwsbMx/qf+fP3"
    "799ev7706vqzM8+O/Dvxbzc0SH5hMwYggHBbgAxYGYAxyMAPZHGB6yNgDgWG3Bsg/wshrQAB"
    "BgD9qrwV+ofghAAAAABJRU5ErkJggg==")
catalog['previous_24.png'] = previous_24_png

#----------------------------------------------------------------------
up_24_png = PyEmbeddedImage(
    "iVBORw0KGgoAAAANSUhEUgAAABgAAAAYCAYAAADgdz34AAAACXBIWXMAAAsTAAALEwEAmpwY"
    "AAAABGdBTUEAALGOfPtRkwAAACBjSFJNAAB6JQAAgIMAAPn/AACA6QAAdTAAAOpgAAA6mAAA"
    "F2+SX8VGAAAEpElEQVR42mJkmMZAGPxnYGBmZo61kLZsPb3uVMuv+b9mMRAJAAKImcGbgIp/"
    "DAyMTIzREQoxc825bIW41Li97v25/fLf1X9nibEAIIDwWwA0nI2FLTpKMXaeKKM027WPNxlE"
    "OcSZJEwkPe//JM4SgADCbQHQcHYW9uhY5cR5PP9F2O59fcDAwMrI8PnPZwYhFlEmSWMpzwe/"
    "7hC0BCCAsFsANTxaOWEex18+tnvfgIazMDD8BUr8+/+P4fOvL0BLRJikjKWBltzFawlAAGFa"
    "gGQ4+z9etvvfHjIwMjMy/P33l+Ev0PD/DCDMwPAVaIkgqzCTtAnQkp+4LQEIIFQLgIZzsHBE"
    "x6skz2P9x8N2/+tDBgYmoOH//4DcDnQ92A8M/xlBGGjJb6BPWEWYZIxlPR98A1pyHdMSgABC"
    "WAAzXDVlHutfbmCwAA1nZgC7GhQsYMgISlIQ5YxAmglo+be/3xlE2MWY5ICW3P8MtOQGqiUA"
    "AQSxAGp4AtBwtr884GBhZmYCBwUoSP4AffD732+GH/9+MPz4+4Ph57+fYPwLiP8BY+bjz48M"
    "ghzCTLKGMp4PP95/+e8WwhKAAGJkmMrAwMXMFR0HDBb2v8Aw//6Q4Q/jX4Yvf76CNX76/Ynh"
    "259vYEsYmICeYmJiYGZkBjuABchmZGQC5RNgSDIyiPOIMTD/+fv3xIwj2b+2/ZoJsgAggJhZ"
    "wlmy47QT58jzKjO/ZHjN8J/zH8OHXx8Y7r17wHD30wOGr0DDQcHDBDaQmYGFmYWBlQWIgTQT"
    "MzODGKcIgxSfBIMQLz8DKxsLg5SQNJOQvpDPww/3v/2//f8EQACx/F3zV3wl6/J5f/79+Q90"
    "xf8///7+4Nfms9KwNDV69ugFAwcrG9BgFiTDmeFsoOMZhHkEGE5vOHLp681vx4DhyfL/Pzie"
    "mP9//68A9LEoQACx/N/8v+4Tw0eUmOdgZK9ncmA0AgcHEyg4mME0yHCQy1mYITQ4aNiAme/y"
    "l6PfD3zLwpJK2QACiAVDSBvoAE+gxh+MDCygsAZawgJ0KiszzOUQw0EYFA9gmoWJFUc++wUQ"
    "QCzohjOkM4ByLSPjPya4y0E0C9jlLHDDWVlYgTQTAxszKzgV4gIAAYSwQAuIUyBFM8MPBnCq"
    "YIIFERPEJ6xQ17NBI5mVFcIH68EBAAKICUxqAnESwnBg0gaHLyRJQpIjzCJYBIMsYQP7ggWv"
    "DwACiAVseBwkszH8gor+BSV5UNpmgvuCBZRMwRjoaiakoALy8fkAIIBYGKKgLv+JqL0Y/oCK"
    "AkYwZoYFFSjCGaG+YEbkBxZG/D4ACCAWkGtBBiJXjxA+KIgghkPiAxpkUAy2hAmSZBnxWAAQ"
    "QCwMvzHrX3AcoKuE+giEmaAYZhk+ABCAjjpIAgCCYSgahrTF9P5ntTDK1sgNsni/PPcOxJVy"
    "tw6fjsEWISQkRCsJo1zdWgWmAjfHDdJnWwCxMHzG9MGXn1++P7h66xv7X2ABzfid4SfjT2Co"
    "MTN8B5rzCSlVgeLhFssthh8/fvxigHgaI7oBAoiRgR1rM4UXGHTyQBY72E//8YYC0DagM/8y"
    "3Aey0QOcASDAAN0xfmdOgZiqAAAAAElFTkSuQmCC")
catalog['up_24.png'] = up_24_png

_INTRO_TEXT = """
pyo manual version %s

pyo is a Python module written in C to help digital signal processing script 
creation.

pyo is a Python module containing classes for a wide variety of audio signal 
processing types. With pyo, user will be able to include signal processing 
chains directly in Python scripts or projects, and to manipulate them in 
real-time through the interpreter. Tools in pyo module offer primitives, like 
mathematical operations on audio signal, basic signal processing (filters, 
delays, synthesis generators, etc.) together with complex algorithms to create
granulation and others creative sound manipulations. pyo supports OSC protocol 
(Open Sound Control), to ease communications between softwares, and MIDI 
protocol, for generating sound events and controlling process parameters. pyo 
allows creation of sophisticated signal processing chains with all the benefits 
of a mature, and wild used, general programming language.

Overview:

Server : Main processing audio loop callback handler.
PyoObjectBase : Base class for all pyo objects.
PyoObject : Base class for all pyo objects that manipulate vectors of samples.
PyoTableObject : Base class for all pyo table objects.
PyoMatrixObject : Base class for all pyo matrix objects.
PyoPVObject : Base class for all pyo phase vocoder objects.
functions : Miscellaneous functions.

""" % PYO_VERSION

PYOGUI_DOC = """
The classes in this module are based on internal classes that where
originally designed to help the creation of graphical tools for the
control and the visualization of audio signals. WxPython must be installed
under the current Python distribution to access these classes.

"""

_DOC_KEYWORDS = ['Attributes', 'Examples', 'Methods', 'Notes', 'Methods details',
                 'Parentclass', 'Overview', 'Initline', 'Description', 'Parameters']
_HEADERS = ["Server", "PyoObjectBase", "Map", "Stream", "TableStream", "functions",
            "MidiListener", "MidiDispatcher", "OscListener", "PyoGui"]
_KEYWORDS_LIST = ['SLMap']
_KEYWORDS_LIST.extend(_HEADERS)
_NUM_PAGES = 1
_NUM_PAGES += len(_HEADERS)
for k1 in _HEADERS:
    if type(OBJECTS_TREE[k1]) == type({}):
        _NUM_PAGES += len(OBJECTS_TREE[k1].keys())
        for k2 in OBJECTS_TREE[k1].keys():
            _NUM_PAGES += 1
            _KEYWORDS_LIST.append(k2)
            if type(OBJECTS_TREE[k1][k2]) == type({}):
                for k3 in OBJECTS_TREE[k1][k2].keys():
                    _KEYWORDS_LIST.extend(OBJECTS_TREE[k1][k2][k3])
                    _NUM_PAGES += len(OBJECTS_TREE[k1][k2][k3])
            else:
                _KEYWORDS_LIST.extend(OBJECTS_TREE[k1][k2])
                _NUM_PAGES += len(OBJECTS_TREE[k1][k2])
    else:
        _KEYWORDS_LIST.extend(OBJECTS_TREE[k1])
        _NUM_PAGES += len(OBJECTS_TREE[k1])

def get_object_methods(obj, filter=[]):
    o = eval(obj)
    meths = [f for f in dir(o) if callable(getattr(o, f))]
    meths = [f for f in meths if not f.startswith("__") and not f.startswith("_")]
    meths = [f for f in meths if f not in filter]
    return meths

PYOOBJECTBASE_METHODS_FILTER = get_object_methods("PyoObjectBase")
PYOOBJECT_METHODS_FILTER = get_object_methods("PyoObject")
PYOMATRIXOBJECT_METHODS_FILTER = get_object_methods("PyoMatrixObject")
PYOTABLEOBJECT_METHODS_FILTER = get_object_methods("PyoTableObject")
PYOPVOBJECT_METHODS_FILTER = get_object_methods("PyoPVObject")
MAP_METHODS_FILTER = get_object_methods("Map")
SLMAP_METHODS_FILTER = get_object_methods("SLMap")
WXPANEL_METHODS_FILTER = get_object_methods("wx.Panel")

def _ed_set_style(editor, searchKey=None):
    editor.SetLexer(stc.STC_LEX_PYTHON)
    editor.SetKeyWords(0, " ".join(_KEYWORDS_LIST))
    if searchKey == None:
        editor.SetKeyWords(1, " ".join(_DOC_KEYWORDS))
    else:
        editor.SetKeyWords(1, " ".join(_DOC_KEYWORDS) + " " + searchKey)

    editor.SetMargins(5,5)
    editor.SetSTCCursor(2)
    editor.SetIndent(4)
    editor.SetTabIndents(True)
    editor.SetTabWidth(4)
    editor.SetUseTabs(False)

    editor.StyleSetSpec(stc.STC_STYLE_DEFAULT, "fore:%(default)s,face:%(face)s,size:%(size)d,back:%(background)s" % DOC_FACES)
    editor.StyleClearAll()
    editor.StyleSetSpec(stc.STC_STYLE_DEFAULT, "fore:%(default)s,face:%(face)s,size:%(size)d" % DOC_FACES)
    editor.StyleSetSpec(stc.STC_STYLE_LINENUMBER, "fore:%(linenumber)s,back:%(marginback)s,face:%(face)s,size:%(size2)d" % DOC_FACES)
    editor.StyleSetSpec(stc.STC_STYLE_CONTROLCHAR, "fore:%(default)s,face:%(face)s" % DOC_FACES)
    editor.StyleSetSpec(stc.STC_P_DEFAULT, "fore:%(default)s,face:%(face)s,size:%(size)d" % DOC_FACES)
    editor.StyleSetSpec(stc.STC_P_COMMENTLINE, "fore:%(comment)s,face:%(face)s,size:%(size)d" % DOC_FACES)
    editor.StyleSetSpec(stc.STC_P_NUMBER, "fore:%(number)s,face:%(face)s,bold,size:%(size)d" % DOC_FACES)
    editor.StyleSetSpec(stc.STC_P_STRING, "fore:%(string)s,face:%(face)s,size:%(size)d" % DOC_FACES)
    editor.StyleSetSpec(stc.STC_P_CHARACTER, "fore:%(string)s,face:%(face)s,size:%(size)d" % DOC_FACES)
    editor.StyleSetSpec(stc.STC_P_WORD, "fore:%(keyword)s,face:%(face)s,bold,size:%(size)d" % DOC_FACES)
    editor.StyleSetSpec(stc.STC_P_WORD2, "fore:%(keyword2)s,face:%(face)s,bold,size:%(size3)d" % DOC_FACES)
    editor.StyleSetSpec(stc.STC_P_TRIPLE, "fore:%(triple)s,face:%(face)s,size:%(size)d" % DOC_FACES)
    editor.StyleSetSpec(stc.STC_P_TRIPLEDOUBLE, "fore:%(triple)s,face:%(face)s,size:%(size)d" % DOC_FACES)
    editor.StyleSetSpec(stc.STC_P_CLASSNAME, "fore:%(class)s,face:%(face)s,bold,size:%(size)d" % DOC_FACES)
    editor.StyleSetSpec(stc.STC_P_DEFNAME, "fore:%(function)s,face:%(face)s,bold,size:%(size)d" % DOC_FACES)
    editor.StyleSetSpec(stc.STC_P_OPERATOR, "bold,size:%(size)d,face:%(face)s" % DOC_FACES)
    editor.StyleSetSpec(stc.STC_P_IDENTIFIER, "fore:%(identifier)s,face:%(face)s,size:%(size)d" % DOC_FACES)
    editor.StyleSetSpec(stc.STC_P_COMMENTBLOCK, "fore:%(commentblock)s,face:%(face)s,size:%(size)d" % DOC_FACES)

def complete_words_from_str(text, keyword):
    words = [keyword]
    keyword = keyword.lower()
    text_ori = text
    text = text.replace("`", " ").replace("'", " ").replace(".", " ").replace(",", " ").replace('"', " ").replace("=", " ").replace("\n", " ").lower()
    found = text.find(keyword)
    while found > -1:
        start = text.rfind(" ", 0, found)
        end = text.find(" ", found)
        words.append(text_ori[start:end])
        found = text.find(keyword, found+1)
    words = " ".join(words)
    return words

class ManualPanel(wx.Treebook):
    def __init__(self, parent):
        wx.Treebook.__init__(self, parent, -1, style=wx.BK_DEFAULT | wx.SUNKEN_BORDER)
        self.parent = parent
        self.searchKey = None
        self.needToParse = True
        self.Bind(wx.EVT_TREEBOOK_PAGE_CHANGED, self.OnPageChanged)
        self.parse()
        
    def reset_history(self):
        self.fromToolbar = False
        self.oldPage = ""
        self.sequence = []
        self.seq_index = 0

    def deleteAllPagesButOne(self):
        c = self.GetPageCount()
        c-= 1
        while c != 0:
            self.DeletePage(c)
            c -= 1

    def parse(self):
        self.searchKey = None
        self.reset_history()

        makeIntro = True
        if self.GetPageCount() > 0:
            self.deleteAllPagesButOne()
            makeIntro = False

        self.needToParse = False
        if not os.path.isdir(DOC_PATH):
            os.mkdir(DOC_PATH)
            self.needToParse = True

        if self.needToParse:
            dlg = wx.ProgressDialog("Pyo Documentation", "    Building manual...    ",
                                   maximum = _NUM_PAGES, parent=self, style = wx.PD_APP_MODAL | wx.PD_AUTO_HIDE | wx.PD_SMOOTH)
            if wx.Platform == '__WXMSW__':
                dlg.SetSize((300, 150))
            else:
                dlg.SetSize((300, 100))
            keepGoing = True
        count = 1
        if makeIntro:
            win = self.makePanel("Intro")
            self.AddPage(win, "Intro")
        for key in _HEADERS:
            if type(OBJECTS_TREE[key]) == type([]):
                count += 1
                win = self.makePanel(key)
                self.AddPage(win, key)
                for obj in OBJECTS_TREE[key]:
                    count += 1
                    win = self.makePanel(obj)
                    self.AddSubPage(win, obj)
                    if self.needToParse and count <= _NUM_PAGES:
                        (keepGoing, skip) = dlg.Update(count)
            else:
                if key == "PyoObjectBase":
                    count += 1
                    win = self.makePanel("PyoObjectBase")
                    self.AddPage(win, "PyoObjectBase")
                    for key2 in OBJECTS_TREE[key]:
                        if type(OBJECTS_TREE[key][key2]) == type([]):
                            count += 1
                            win = self.makePanel(key2)
                            self.AddPage(win, key2)
                            for obj in OBJECTS_TREE[key][key2]:
                                count += 1
                                win = self.makePanel(obj)
                                self.AddSubPage(win, obj)
                                if self.needToParse and count <= _NUM_PAGES:
                                    (keepGoing, skip) = dlg.Update(count)
                        else:
                            count += 1
                            head = "PyoObj - "
                            win = self.makePanel("PyoObject")
                            self.AddPage(win, "PyoObject")
                            for key3 in sorted(OBJECTS_TREE[key][key2]):
                                count += 1
                                win = self.makePanel("%s" % key3)
                                self.AddPage(win, "PyoObj - %s" % key3)
                                for obj in OBJECTS_TREE[key][key2][key3]:
                                    count += 1
                                    win = self.makePanel(obj)
                                    self.AddSubPage(win, obj)
                                    if self.needToParse and count <= _NUM_PAGES:
                                        (keepGoing, skip) = dlg.Update(count)
                else:
                    count += 2
                    win = self.makePanel("Map")
                    self.AddPage(win, "Map")
                    win = self.makePanel("SLMap")
                    self.AddPage(win, "SLMap")
                    for obj in OBJECTS_TREE[key]["SLMap"]:
                        count += 1
                        win = self.makePanel(obj)
                        self.AddSubPage(win, obj)
                        if self.needToParse and count <= _NUM_PAGES:
                            (keepGoing, skip) = dlg.Update(count)

        if self.needToParse:
            dlg.Destroy()
        self.setStyle()
        self.getPage("Intro")
        wx.CallLater(100, self.AdjustSize)

    def parseOnSearchName(self, keyword):
        self.searchKey = None
        self.deleteAllPagesButOne()
        self.reset_history()

        keyword = keyword.lower()
        for key in _HEADERS:
            if type(OBJECTS_TREE[key]) == type([]):
                objs = []
                for obj in OBJECTS_TREE[key]:
                    if keyword in obj.lower():
                        objs.append(obj)
                if objs != []:
                    win = self.makePanel(key)
                    self.AddPage(win, key)
                    node = self.GetPageCount()-1
                    for obj in objs:
                        win = self.makePanel(obj)
                        self.AddSubPage(win, obj)
                    self.ExpandNode(node, True)
            else:
                if key == "PyoObjectBase":
                    if keyword in "pyoobjectbase":
                        win = self.makePanel("PyoObjectBase")
                        self.AddPage(win, "PyoObjectBase")
                    for key2 in OBJECTS_TREE[key].keys():
                        if type(OBJECTS_TREE[key][key2]) == type([]):
                            objs = []
                            for obj in OBJECTS_TREE[key][key2]:
                                if keyword in obj.lower():
                                    objs.append(obj)
                            if objs != []:
                                win = self.makePanel(key2)
                                self.AddPage(win, key2)
                                node = self.GetPageCount()-1
                                for obj in objs:
                                    win = self.makePanel(obj)
                                    self.AddSubPage(win, obj)
                                self.ExpandNode(node, True)
                        else:
                            head = "PyoObj - "
                            if keyword in "pyoobject":
                                win = self.makePanel("PyoObject")
                                self.AddPage(win, "PyoObject")
                            for key3 in sorted(OBJECTS_TREE[key][key2]):
                                objs = []
                                for obj in OBJECTS_TREE[key][key2][key3]:
                                    if keyword in obj.lower():
                                        objs.append(obj)
                                if objs != []:
                                    win = self.makePanel("%s" % key3)
                                    self.AddPage(win, "PyoObj - %s" % key3)
                                    node = self.GetPageCount()-1
                                    for obj in objs:
                                        win = self.makePanel(obj)
                                        self.AddSubPage(win, obj)
                                    self.ExpandNode(node, True)
                else:
                    if keyword in "map":
                        win = self.makePanel("Map")
                        self.AddPage(win, "Map")
                    objs = []
                    for obj in OBJECTS_TREE[key]["SLMap"]:
                        if keyword in obj.lower():
                            objs.append(obj)
                        if objs != []:
                            win = self.makePanel("SLMap")
                            self.AddPage(win, "SLMap")
                            node = self.GetPageCount()-1
                            for obj in objs:
                                win = self.makePanel(obj)
                                self.AddSubPage(win, obj)
                            self.ExpandNode(node, True)
        self.setStyle()
        self.getPage("Intro")
        wx.CallAfter(self.AdjustSize)

    def parseOnSearchPage(self, keyword):
        self.searchKey = keyword
        self.deleteAllPagesButOne()
        self.reset_history()

        keyword = keyword.lower()
        for key in _HEADERS:
            if type(OBJECTS_TREE[key]) == type([]):
                objs = []
                for obj in OBJECTS_TREE[key]:
                    with open(os.path.join(DOC_PATH, obj), "r") as f:
                        text = f.read().lower()
                    if keyword in text:
                        objs.append(obj)
                if objs != []:
                    win = self.makePanel(key)
                    self.AddPage(win, key)
                    node = self.GetPageCount()-1
                    for obj in objs:
                        win = self.makePanel(obj)
                        self.AddSubPage(win, obj)
                    self.ExpandNode(node, True)
            else:
                if key == "PyoObjectBase":
                    for key2 in OBJECTS_TREE[key].keys():
                        if type(OBJECTS_TREE[key][key2]) == type([]):
                            objs = []
                            for obj in OBJECTS_TREE[key][key2]:
                                with open(os.path.join(DOC_PATH, obj), "r") as f:
                                    text = f.read().lower()
                                if keyword in text:
                                    objs.append(obj)
                            if objs != []:
                                win = self.makePanel(key2)
                                self.AddPage(win, key2)
                                node = self.GetPageCount()-1
                                for obj in objs:
                                    win = self.makePanel(obj)
                                    self.AddSubPage(win, obj)
                                self.ExpandNode(node, True)
                        else:
                            head = "PyoObj - "
                            with open(os.path.join(DOC_PATH, "PyoObject"), "r") as f:
                                text = f.read().lower()
                            if keyword in text:
                                win = self.makePanel("PyoObject")
                                self.AddPage(win, "PyoObject")
                            for key3 in sorted(OBJECTS_TREE[key][key2]):
                                objs = []
                                for obj in OBJECTS_TREE[key][key2][key3]:
                                    with open(os.path.join(DOC_PATH, obj), "r") as f:
                                        text = f.read().lower()
                                    if keyword in text:
                                        objs.append(obj)
                                if objs != []:
                                    win = self.makePanel("%s" % key3)
                                    self.AddPage(win, "PyoObj - %s" % key3)
                                    node = self.GetPageCount()-1
                                    for obj in objs:
                                        win = self.makePanel(obj)
                                        self.AddSubPage(win, obj)
                                    self.ExpandNode(node, True)
                else:
                    with open(os.path.join(DOC_PATH, "Map"), "r") as f:
                        text = f.read().lower()
                    if keyword in text:
                        win = self.makePanel("Map")
                        self.AddPage(win, "Map")
                    objs = []
                    for obj in OBJECTS_TREE[key]["SLMap"]:
                        with open(os.path.join(DOC_PATH, obj), "r") as f:
                            text = f.read().lower()
                        if keyword in text:
                            objs.append(obj)
                        if objs != []:
                            win = self.makePanel("SLMap")
                            self.AddPage(win, "SLMap")
                            node = self.GetPageCount()-1
                            for obj in objs:
                                win = self.makePanel(obj)
                                self.AddSubPage(win, obj)
                            self.ExpandNode(node, True)
        self.setStyle()
        self.getPage("Intro")
        wx.CallAfter(self.AdjustSize)

    def AdjustSize(self):
        self.SendSizeEvent()

    def copy(self):
        self.GetPage(self.GetSelection()).win.Copy()

    def collapseAll(self):
        count = self.GetPageCount()
        for i in range(count):
            if self.IsNodeExpanded(i):
                self.CollapseNode(i)

    def OnPageChanged(self, event):
        old = event.GetOldSelection()
        new = event.GetSelection()
        if new != old:
            text = self.GetPageText(new)
            self.getPage(text)
        wx.CallAfter(self.GetCurrentPage().SetFocus)
        event.Skip()

    def makePanel(self, obj=None):
        panel = wx.Panel(self, -1)
        panel.isLoad = False
        if self.needToParse:
            if obj != "Intro":
                try:
                    args = '\nInitline:\n\n' + class_args(eval(obj)) + '\n\nDescription:\n\n'
                    isAnObject = True
                except:
                    args = '\nDescription:\n\n'
                    if obj in OBJECTS_TREE["functions"]:
                        isAnObject = True
                    else:
                        isAnObject = False
                if isAnObject:
                    try:
                        parentclass = ""
                        text = eval(obj).__doc__
                        text = inspect.cleandoc(text)
                        text = text.replace(".. note::", "Notes:").replace(".. seealso::", "See also:").replace(":Args:", "Parameters:")
                        lines = text.splitlines()
                        num = len(lines)
                        text_form = ""
                        inside_examples = False
                        text_ex, linenum = self.getExample(text)
                        if text_ex == "":
                            for i in range(num):
                                line = lines[i]
                                if ":Parent:" in line:
                                    line = line.replace(":Parent:", "Parent:").replace(":py:class:", "").replace("`", "")
                                    parentclass = line.replace("Parent:", "").strip()
                                text_form += line.rstrip() + '\n'
                        else:
                            for i in range(linenum):
                                line = lines[i]
                                if ":Parent:" in line:
                                    line = line.replace(":Parent:", "Parent:").replace(":py:class:", "").replace("`", "")
                                    parentclass = line.replace("Parent:", "").strip()
                                text_form += line.rstrip() + '\n'
                            text_form += "Examples:\n\n"
                            text_form += "from pyo import *\n"
                            text_form += text_ex
                            if obj not in OBJECTS_TREE["functions"]:
                                text_form += "s.gui(locals())\n"
                        methods = self.getMethodsDoc(text, obj, parentclass)
                        panel.win = stc.StyledTextCtrl(panel, -1, size=(600, 600), style=wx.SUNKEN_BORDER)
                        panel.win.SetText(args + text_form + methods)
                    except:
                        text = eval(obj).__doc__
                        if text:
                            if type(eval(obj)) is types.ModuleType:
                                if obj in OBJECTS_TREE["PyoObjectBase"]["PyoObject"].keys():
                                    text += "\nOverview:\n"
                                    for o in OBJECTS_TREE["PyoObjectBase"]["PyoObject"][obj]:
                                        text += o + ": " + self.getDocFirstLine(o)
                            panel.win = stc.StyledTextCtrl(panel, -1, size=(600, 600), style=wx.SUNKEN_BORDER)
                            panel.win.SetText(text)
                        else:
                            panel.win.SetText(args + "\nNot documented yet...\n\n")
                else:
                    try:
                        text = eval(obj).__doc__
                        text = text.replace(".. note::", "Notes:").replace(".. seealso::", "See also:").replace(":Args:", "Parameters:").replace(":Events:", "Events:")
                    except:
                        if obj == "functions":
                            text = "Miscellaneous functions...\n\n"
                            text += "\nOverview:\n"
                            for o in OBJECTS_TREE["functions"]:
                                text += o + ": " + self.getDocFirstLine(o)
                        elif obj == "PyoGui":
                            text = PYOGUI_DOC
                            text += "\nOverview:\n"
                            for o in OBJECTS_TREE["PyoGui"]:
                                text += o + ": " + self.getDocFirstLine(o)
                        elif obj == "internals":
                            text = "Pyo's internal objects. Objects in the library use them all the time, maybe you will too!\n"
                        else:
                            text = "\nNot documented yet...\n\n"
                    if obj in OBJECTS_TREE["PyoObjectBase"]["PyoObject"].keys():
                        text += "\nOverview:\n"
                        for o in OBJECTS_TREE["PyoObjectBase"]["PyoObject"][obj]:
                            text += o + ": " + self.getDocFirstLine(o)
                    panel.win = stc.StyledTextCtrl(panel, -1, size=(600, 600), style=wx.SUNKEN_BORDER)
                    panel.win.SetText(text)
            else:
                panel.win = stc.StyledTextCtrl(panel, -1, size=(600, 600), style=wx.SUNKEN_BORDER)
                panel.win.SetText(_INTRO_TEXT)

            panel.win.SaveFile(os.path.join(DOC_PATH, obj))

        return panel

    def getExample(self, text):
        text = inspect.cleandoc(text)
        lines = text.splitlines()
        num = len(lines)
        first_i = -1
        last_i = -1
        found = False
        wait = 0
        for i in range(num-1, -1, -1):
            if not found:
                if lines[i].strip() == "":
                    continue
                else:
                    if lines[i].startswith(">>>") or lines[i].startswith("..."):
                        found = True
                        last_i = i+1+wait
                    else:
                        wait += 1
                        if wait == 2:
                            break
            else:
                if lines[i].strip() == "":
                    first_i = i+1
                    break
        ex_text = ""
        for i in range(first_i, last_i):
            if lines[i].startswith(">>>") or lines[i].startswith("..."):
                ex_text += lines[i][4:] + "\n"
            else:
                ex_text += lines[i] + "\n"
        return ex_text, first_i

    def getDocFirstLine(self, obj):
        try:
            text = eval(obj).__doc__
            if text == None:
                text = ''
        except:
            text = ''

        if text != '':
            spl = text.split('\n')
            if len(spl) == 1:
                f = spl[0]
            else:
                f = spl[1]
        else:
            f = text
        return f.strip() + "\n"

    def getMethodsDoc(self, text, obj, parentclass):
        if parentclass == "PyoObjectBase":
            filter = PYOOBJECTBASE_METHODS_FILTER
        elif parentclass == "PyoObject":
            filter = PYOOBJECT_METHODS_FILTER
        elif parentclass == "PyoTableObject":
            filter = PYOTABLEOBJECT_METHODS_FILTER
        elif parentclass == "PyoMatrixObject":
            filter = PYOMATRIXOBJECT_METHODS_FILTER
        elif parentclass == "PyoPVObject":
            filter = PYOPVOBJECT_METHODS_FILTER
        elif parentclass == "Map":
            filter = MAP_METHODS_FILTER
        elif parentclass == "SLMap":
            filter = SLMAP_METHODS_FILTER
        elif parentclass == "wx.Panel":
            filter = WXPANEL_METHODS_FILTER
        else:
            filter = []
        obj_meths = get_object_methods(obj, filter)
        methods = ''
        for meth in obj_meths:
            docstr = getattr(eval(obj), meth).__doc__
            if docstr != None:
                docstr = docstr.replace(":Args:", "Parameters:")
                args, varargs, varkw, defaults = inspect.getargspec(getattr(eval(obj), meth))
                args = inspect.formatargspec(args, varargs, varkw, defaults, formatvalue=removeExtraDecimals)
                args = args.replace('self, ', '')
                methods += obj + '.' + meth + args + ':\n'
                methods += docstr + '\n    '
        methods_form = ''
        if methods != '':
            methods_form += "\nMethods details:\n\n"
            for i, line in enumerate(methods.splitlines()):
                if i != 0:
                    methods_form += line[4:] + '\n'
                else:
                    methods_form += line + '\n'
        return methods_form

    def MouseDown(self, evt):
        stc = self.GetPage(self.GetSelection()).win
        pos = stc.PositionFromPoint(evt.GetPosition())
        start = stc.WordStartPosition(pos, False)
        end = stc.WordEndPosition(pos, False)
        word = stc.GetTextRange(start, end)
        self.getPage(word)
        evt.Skip()

    def history_check(self):
        back = True
        forward = True
        if self.seq_index <= 0:
            back = False
        if self.seq_index == (len(self.sequence) - 1):
            forward = False
        self.parent.history_check(back, forward)

    def history_back(self):
        self.seq_index -= 1
        if self.seq_index < 0:
            self.seq_index = 0
        self.fromToolbar = True
        self.SetSelection(self.sequence[self.seq_index])
        self.history_check()

    def history_forward(self):
        seq_len = len(self.sequence)
        self.seq_index += 1
        if self.seq_index == seq_len:
            self.seq_index = seq_len - 1
        self.fromToolbar = True
        self.SetSelection(self.sequence[self.seq_index])
        self.history_check()

    def getPage(self, word):
        if word == self.oldPage:
            self.fromToolbar = False
            return

        if "PyoObj - " in word:
            stripname = word.replace("PyoObj - ", "")
        else:
            stripname = word

        if not os.path.isfile(os.path.join(ensureNFD(DOC_PATH), stripname)):
            return

        page_count = self.GetPageCount()
        for i in range(page_count):
            text = self.GetPageText(i)
            if text == word:
                self.oldPage = word
                if not self.fromToolbar:
                    self.sequence = self.sequence[0:self.seq_index+1]
                    self.sequence.append(i)
                    self.seq_index = len(self.sequence) - 1
                    self.history_check()
                self.parent.setTitle(text)
                self.SetSelection(i)
                panel = self.GetPage(self.GetSelection())
                if not panel.isLoad:
                    panel.isLoad = True
                    panel.win = stc.StyledTextCtrl(panel, -1, size=panel.GetSize(), style=wx.SUNKEN_BORDER)
                    panel.win.LoadFile(os.path.join(ensureNFD(DOC_PATH), stripname))
                    panel.win.SetMarginWidth(1, 0)
                    panel.win.Bind(wx.EVT_LEFT_DOWN, self.MouseDown)
                    if self.searchKey != None:
                        words = complete_words_from_str(panel.win.GetText(), self.searchKey)
                        _ed_set_style(panel.win, words)
                    else:
                        _ed_set_style(panel.win)
                    panel.win.SetSelectionEnd(0)

                    def OnPanelSize(evt, win=panel.win):
                        win.SetPosition((0,0))
                        win.SetSize(evt.GetSize())

                    panel.Bind(wx.EVT_SIZE, OnPanelSize)
                self.fromToolbar = False
                return

    def getExampleScript(self):
        stc = self.GetPage(self.GetSelection()).win
        start = stc.LineFromPosition(stc.FindText(0, stc.GetLength(), "Examples:")) + 1
        end = stc.LineFromPosition(stc.FindText(0, stc.GetLength(), "Methods details:")) - 1
        if end <= 0:
            end = stc.GetLineCount() - 1
        text = stc.GetTextRange(stc.PositionFromLine(start), stc.PositionFromLine(end))
        return text

    def setStyle(self):
        #tree = self.GetTreeCtrl() # Should be there now...
        tree = [x for x in self.GetChildren() if isinstance(x, wx.TreeCtrl)][0]
        tree.SetBackgroundColour(DOC_STYLES['Default']['background'])
        root = tree.GetRootItem()
        tree.SetItemTextColour(root, DOC_STYLES['Default']['identifier'])
        (child, cookie) = tree.GetFirstChild(root)
        while child.IsOk():
            tree.SetItemTextColour(child, DOC_STYLES['Default']['identifier'])
            if tree.ItemHasChildren(child):
                (child2, cookie2) = tree.GetFirstChild(child)
                while child2.IsOk():
                    tree.SetItemTextColour(child2, DOC_STYLES['Default']['identifier'])
                    (child2, cookie2) = tree.GetNextChild(child, cookie2)
            (child, cookie) = tree.GetNextChild(root, cookie)

class ManualFrame(wx.Frame):
    def __init__(self, parent=None, id=-1, title='Pyo Documentation', size=(1000, 700),
                    osx_app_bundled=False, which_python="python",
                    caller_need_to_invoke_32_bit=False,
                    set_32_bit_arch="export VERSIONER_PYTHON_PREFER_32_BIT=yes;"):
        wx.Frame.__init__(self, parent=parent, id=id, title=title, size=size)
        self.SetMinSize((600, -1))

        self.osx_app_bundled = osx_app_bundled
        self.which_python = which_python
        self.caller_need_to_invoke_32_bit = caller_need_to_invoke_32_bit
        self.set_32_bit_arch = set_32_bit_arch
        gosearchID = 1000
        aTable = wx.AcceleratorTable([(wx.ACCEL_NORMAL, 47, gosearchID)])
        self.SetAcceleratorTable(aTable)
        self.Bind(wx.EVT_MENU, self.setSearchFocus, id=gosearchID)

        tb_size = 24

        self.toolbar = self.CreateToolBar()
        self.toolbar.SetToolBitmapSize((tb_size, tb_size)) # sets icon size

        back_ico = catalog["previous_%d.png" % tb_size]
        forward_ico = catalog["next_%d.png" % tb_size]
        home_ico = catalog["up_%d.png" % tb_size]
        exec_ico = catalog["play_%d.png" % tb_size]

        if sys.version_info[0] < 3:
            backTool = self.toolbar.AddSimpleTool(wx.ID_BACKWARD, back_ico.GetBitmap(), "Back")
        else:
            backTool = self.toolbar.AddTool(wx.ID_BACKWARD, "", back_ico.GetBitmap(), "Back")
        self.toolbar.EnableTool(wx.ID_BACKWARD, False)
        self.Bind(wx.EVT_MENU, self.onBack, backTool)

        self.toolbar.AddSeparator()

        if sys.version_info[0] < 3:
            forwardTool = self.toolbar.AddSimpleTool(wx.ID_FORWARD, forward_ico.GetBitmap(), "Forward")
        else:
            forwardTool = self.toolbar.AddTool(wx.ID_FORWARD, "", forward_ico.GetBitmap(), "Forward")
        self.toolbar.EnableTool(wx.ID_FORWARD, False)
        self.Bind(wx.EVT_MENU, self.onForward, forwardTool)

        self.toolbar.AddSeparator()

        if sys.version_info[0] < 3:
            homeTool = self.toolbar.AddSimpleTool(wx.ID_HOME, home_ico.GetBitmap(), "Go Home")
        else:
            homeTool = self.toolbar.AddTool(wx.ID_HOME, "", home_ico.GetBitmap(), "Go Home")
        self.toolbar.EnableTool(wx.ID_HOME, True)
        self.Bind(wx.EVT_MENU, self.onHome, homeTool)

        self.toolbar.AddSeparator()

        if sys.version_info[0] < 3:
            execTool = self.toolbar.AddSimpleTool(wx.ID_PREVIEW, exec_ico.GetBitmap(), "Run Example")
        else:
            execTool = self.toolbar.AddTool(wx.ID_PREVIEW, "", exec_ico.GetBitmap(), "Run Example")
        self.toolbar.EnableTool(wx.ID_PREVIEW, True)
        self.Bind(wx.EVT_MENU, self.onRun, execTool)

        self.toolbar.AddSeparator()

        self.searchTimer = None
        self.searchScope = "Object's Name"
        self.searchMenu = wx.Menu()
        item = self.searchMenu.Append(-1, "Search Scope")
        item.Enable(False)
        for i, txt in enumerate(["Object's Name", "Manual Pages"]):
            id = i+10
            self.searchMenu.Append(id, txt)
            self.Bind(wx.EVT_MENU, self.onSearchScope, id=id)

        tw, th = self.GetTextExtent("Q")
        self.search = wx.SearchCtrl(self.toolbar, 200, size=(200,th+6), style=wx.WANTS_CHARS | wx.TE_PROCESS_ENTER)
        self.search.ShowCancelButton(True)
        self.search.SetMenu(self.searchMenu)
        self.toolbar.AddControl(self.search)
        self.Bind(wx.EVT_TEXT, self.onSearch, id=200)
        self.Bind(wx.EVT_TEXT_ENTER, self.onSearchEnter, id=200)
        self.Bind(wx.EVT_SEARCHCTRL_CANCEL_BTN, self.onSearchCancel, id=200)

        self.toolbar.Realize()

        self.status = wx.StatusBar(self, -1)
        self.SetStatusBar(self.status)

        self.doc_panel = ManualPanel(self)
        self.doc_panel.getPage("Intro")

        self.menuBar = wx.MenuBar()
        menu1 = wx.Menu()
        menu1.Append(100, "Run Example\tCtrl+R")
        menu1.AppendSeparator()
        if DOC_AS_SINGLE_APP:
            menu1.Append(wx.ID_EXIT, "Quit\tCtrl+Q")
        else:
            menu1.Append(99, "Close\tCtrl+W")
        self.menuBar.Append(menu1, 'Action')

        menu2 = wx.Menu()
        menu2.Append(101, "Copy\tCtrl+C")
        menu2.AppendSeparator()
        menu2.Append(wx.ID_ZOOM_IN, "Zoom in\tCtrl+=")
        menu2.Append(wx.ID_ZOOM_OUT, "Zoom out\tCtrl+-")
        self.Bind(wx.EVT_MENU, self.zoom, id=wx.ID_ZOOM_IN, id2=wx.ID_ZOOM_OUT)
        self.menuBar.Append(menu2, 'Text')

        self.SetMenuBar(self.menuBar)

        self.Bind(wx.EVT_MENU, self.onRun, id=100)
        self.Bind(wx.EVT_MENU, self.copy, id=101)
        if DOC_AS_SINGLE_APP:
            self.Bind(wx.EVT_MENU, self.quit, id=wx.ID_EXIT)
            self.Bind(wx.EVT_CLOSE, self.quit)
        else:
            self.Bind(wx.EVT_MENU, self.close, id=99)
            self.Bind(wx.EVT_CLOSE, self.close)

    def setSearchFocus(self, evt):
        self.search.SetFocus()

    def onSearchEnter(self, evt):
        self.doc_panel.SetFocus()

    def onSearch(self, evt):
        if self.searchTimer != None:
            self.searchTimer.Stop()
        self.searchTimer = wx.CallLater(200, self.doSearch)

    def doSearch(self):
        keyword = self.search.GetValue()
        if keyword == "":
            self.doc_panel.parse()
        else:
            if self.searchScope == "Object's Name":
                self.doc_panel.parseOnSearchName(keyword)
            else:
                self.doc_panel.parseOnSearchPage(keyword)
        self.searchTimer = None

    def onSearchCancel(self, evt):
        self.search.SetValue("")

    def onSearchScope(self, evt):
        id = evt.GetId()
        if id == 10:
            self.searchScope = "Object's Name"
        else:
            self.searchScope = "Manual Pages"

    def copy(self, evt):
        self.doc_panel.copy()

    def zoom(self, evt):
        page = self.doc_panel.GetCurrentPage()
        if page is None:
            return

        if evt.GetId() == wx.ID_ZOOM_IN:
            page.win.SetZoom(page.win.GetZoom() + 1)
        else:
            page.win.SetZoom(page.win.GetZoom() - 1)
        evt.Skip()

    def quit(self, evt):
        self.Destroy()

    def close(self, evt):
        self.Hide()

    def setTitle(self, page):
        self.SetTitle('Pyo Documentation - %s' % page)

    def history_check(self, back, forward):
        self.toolbar.EnableTool(wx.ID_BACKWARD, back)
        self.toolbar.EnableTool(wx.ID_FORWARD, forward)

    def onBack(self, evt):
        self.doc_panel.history_back()

    def onForward(self, evt):
        self.doc_panel.history_forward()

    def onHome(self, evt):
        search = self.search.GetValue()
        if search != "":
            self.search.SetValue("")
        self.doc_panel.getPage("Intro")
        self.doc_panel.collapseAll()

    def onRun(self, evt):
        obj = self.doc_panel.GetPageText(self.doc_panel.GetSelection())
        self.status.SetStatusText('Running "%s" example...' % obj, 0)
        text = self.doc_panel.getExampleScript()
        with open(DOC_EXAMPLE_PATH, "w") as f:
            f.write(text)
        th = DocRunningThread(DOC_EXAMPLE_PATH, TEMP_PATH, self.which_python, self.osx_app_bundled, self.caller_need_to_invoke_32_bit, self.set_32_bit_arch)
        th.start()
        wx.CallLater(8000, self.status.SetStatusText, "", 0)

class DocRunningThread(threading.Thread):
    def __init__(self, path, cwd, which_python, osx_app_bundled, caller_need_to_invoke_32_bit, set_32_bit_arch):
        threading.Thread.__init__(self)
        self.path = path
        self.cwd = cwd
        self.which_python = which_python
        self.osx_app_bundled = osx_app_bundled
        self.caller_need_to_invoke_32_bit = caller_need_to_invoke_32_bit
        self.set_32_bit_arch = set_32_bit_arch
        self.terminated = False

    def kill(self):
        self.terminated = True
        if PLATFORM == "win32":
            try:
                os.system("Taskkill /PID %d /F" % self.proc.pid)
            except:
                print('"Taskkill" does not succeed to kill the process %d.' % self.proc.pid)
        else:
            self.proc.terminate()
        if self.proc.poll() == None:
            self.proc.kill()

    def run(self):
        if self.osx_app_bundled:
            vars_to_remove = "PYTHONHOME PYTHONPATH EXECUTABLEPATH RESOURCEPATH ARGVZERO PYTHONOPTIMIZE"
            prelude = "export -n %s;export PATH=/usr/local/bin:/usr/local/lib:$PATH;env;" % vars_to_remove
            if self.caller_need_to_invoke_32_bit:
                self.proc = subprocess.Popen(["%s%s%s %s" % (prelude, self.set_32_bit_arch, self.which_python, self.path)],
                                universal_newlines=True, shell=True, cwd=self.cwd, stdout=subprocess.PIPE, stderr=subprocess.PIPE)
            else:
                self.proc = subprocess.Popen(["%s%s %s" % (prelude, self.which_python, self.path)], cwd=self.cwd,
                                    universal_newlines=True, shell=True, stdout=subprocess.PIPE, stderr=subprocess.PIPE)
        elif wx.Platform == '__WXMAC__':
            if self.caller_need_to_invoke_32_bit:
                self.proc = subprocess.Popen(["%s%s %s" % (self.set_32_bit_arch, self.which_python, self.path)],
                                universal_newlines=True, shell=True, cwd=self.cwd, stdout=subprocess.PIPE, stderr=subprocess.PIPE)
            else:
                self.proc = subprocess.Popen(["%s %s" % (self.which_python, self.path)], cwd=self.cwd,
                                universal_newlines=True, shell=True, stdout=subprocess.PIPE, stderr=subprocess.PIPE)
        elif wx.Platform == "__WXMSW__":
                self.proc = subprocess.Popen([self.which_python, "-u", self.path], cwd=ensureNFD(self.cwd),
                                universal_newlines=True,  shell=False, stdout=subprocess.PIPE, stderr=subprocess.PIPE)
        else:
                self.proc = subprocess.Popen([self.which_python, self.path], cwd=self.cwd,
                                universal_newlines=True, stdout=subprocess.PIPE, stderr=subprocess.PIPE)


        while self.proc.poll() == None and not self.terminated:
            time.sleep(.25)
####


##### Data Event for processing events from the running thread #####
wxDATA_EVENT = wx.NewEventType()

def EVT_DATA_EVENT(win, func):
    win.Connect(-1, -1, wxDATA_EVENT, func)

class DataEvent(wx.PyEvent):
    def __init__(self, data):
        wx.PyEvent.__init__(self)
        self.SetEventType(wxDATA_EVENT)
        self.data = data

    def Clone (self):
        self.__class__ (self.GetId())

class RunningThread(threading.Thread):
    def __init__(self, path, cwd, event_receiver):
        threading.Thread.__init__(self)
        self.path = path
        self.cwd = cwd
        self.event_receiver = event_receiver
        self.terminated = False
        self.pid = None

    def setFileName(self, filename):
        self.filename = filename

    def setPID(self, pid):
        self.pid = pid

    def kill(self):
        self.terminated = True
        if PLATFORM == "win32":
            try:
                os.system("Taskkill /PID %d /F" % self.proc.pid)
            except:
                print('"Taskkill" does not succeed to kill the process %d.' % self.proc.pid)
        else:
            self.proc.terminate()
        if self.proc.poll() == None:
            self.proc.kill()

    def run(self):
        if OSX_APP_BUNDLED:
            vars_to_remove = "PYTHONHOME PYTHONPATH EXECUTABLEPATH RESOURCEPATH ARGVZERO PYTHONOPTIMIZE"
            prelude = "export -n %s;export PATH=/usr/local/bin:/usr/local/lib:$PATH;" % vars_to_remove
            if CALLER_NEED_TO_INVOKE_32_BIT:
                self.proc = subprocess.Popen(['%s%s%s -u "%s"' % (prelude, SET_32_BIT_ARCH, WHICH_PYTHON, self.path)], 
                                             universal_newlines=True, shell=True, cwd=self.cwd, 
                                             stdout=subprocess.PIPE, stderr=subprocess.STDOUT)
            else:
                self.proc = subprocess.Popen(['%s%s -u "%s"' % (prelude, WHICH_PYTHON, self.path)], 
                                             cwd=self.cwd, universal_newlines=True, shell=True, 
                                             stdout=subprocess.PIPE, stderr=subprocess.STDOUT)
        elif PLATFORM == "darwin":
            if CALLER_NEED_TO_INVOKE_32_BIT:
                self.proc = subprocess.Popen(['%s%s -u "%s"' % (SET_32_BIT_ARCH, WHICH_PYTHON, self.path)], 
                                             universal_newlines=True, shell=True, cwd=self.cwd, 
                                             stdout=subprocess.PIPE, stderr=subprocess.STDOUT)
            else:
                self.proc = subprocess.Popen(['%s -u "%s"' % (WHICH_PYTHON, self.path)], cwd=self.cwd, 
                                             universal_newlines=True, shell=True, stdout=subprocess.PIPE, 
                                             stderr=subprocess.STDOUT)
        elif PLATFORM == "win32":
            self.proc = subprocess.Popen([WHICH_PYTHON, "-u", self.path], cwd=ensureNFD(self.cwd), 
                                                       universal_newlines=True,  shell=False, stdout=subprocess.PIPE, 
                                                       stdin=subprocess.PIPE, stderr=subprocess.STDOUT)
        else:
            self.proc = subprocess.Popen([WHICH_PYTHON, "-u", self.path], cwd=self.cwd, universal_newlines=True,
                                         stdout=subprocess.PIPE, stderr=subprocess.STDOUT)

        ltime = time.strftime('"%d %b %Y %H:%M:%S"', time.localtime())
        header = '=== Output log of process "%s", launched: %s ===\n' % (self.filename, ltime)
        data_event = DataEvent({"log": header, "pid": self.pid, "filename": self.filename, "active": True})
        wx.QueueEvent(self.event_receiver, data_event)
        while self.proc.poll() == None and not self.terminated:
            log = ""
            line = self.proc.stdout.readline()
            if line.startswith("ALSA lib"):
                continue
            log = log + str(line)
            log = log.replace(">>> ", "").replace("... ", "")
            data_event = DataEvent({"log": log, "pid": self.pid, "filename": self.filename, "active": True})
            wx.QueueEvent(self.event_receiver, data_event)
            sys.stdout.flush()
            time.sleep(.01)
        stdout, stderr = self.proc.communicate()
        output = ""
        if stdout is not None:
            output = output + str(stdout)
        if stderr is not None:
            output = output + str(stderr)
        output = output.replace(">>> ", "").replace("... ", "")
        if "StartNotification name = default" in output:
            output = output.replace("StartNotification name = default", "")
        if "epyo_tempfile.py" in output:
            try:
                findpos = output.find("epyo_tempfile.py")
                pos = findpos
                while (output[pos] != '"'):
                    pos -= 1
                startpos = pos + 1
                pos = findpos
                while (output[pos] != '"'):
                    pos += 1
                endpos = pos
                output = output[:startpos] + self.filename + output[endpos:]
                pos = startpos + len(self.filename)
                slinepos = pos + 8
                pos = slinepos
                while (output[pos] != ',' and output[pos] != '\n'):
                    pos += 1
                elinepos = pos
                linenum = int(output[slinepos:elinepos].strip())
                output = output[:slinepos] + str(linenum-3) + output[elinepos:]
            except:
                pass
        if self.terminated:
            output = output + "\n=== Process killed. ==="
        data_event = DataEvent({"log": output, "pid": self.pid,
                                "filename": self.filename, "active": False})
        wx.QueueEvent(self.event_receiver, data_event)

class BackgroundServerThread(threading.Thread):
    def __init__(self, cwd, event_receiver):
        threading.Thread.__init__(self)
        self.cwd = cwd
        self.event_receiver = event_receiver
        self.terminated = False
        self.pid = None

    def setPID(self, pid):
        self.pid = pid

    def kill(self):
        self.terminated = True
        self.proc.stdin.write("_quit_()\n")
        if self.proc.poll() == None:
            self.proc.kill()

    def sendText(self, text):
        for line in text.splitlines():
            self.proc.stdin.write(line + "\n")
        self.proc.stdin.write("\n")

    def run(self):
        if PLATFORM == "win32":
            self.proc = subprocess.Popen([WHICH_PYTHON, '-i', '-u', os.path.join(TEMP_PATH, "background_server.py")],
                                                        shell=True, cwd=ensureNFD(self.cwd), stdout=subprocess.PIPE, bufsize=0,
                                                        universal_newlines=True, stdin=subprocess.PIPE, stderr=subprocess.STDOUT)
        else:
            self.proc = subprocess.Popen(["%s -i -u %s" % (WHICH_PYTHON, os.path.join(TEMP_PATH, "background_server.py"))],
                                         bufsize=0, cwd=self.cwd, shell=True, stdout=subprocess.PIPE, universal_newlines=True,
                                         stderr=subprocess.STDOUT, stdin=subprocess.PIPE)

        ltime = time.strftime('"%d %b %Y %H:%M:%S"', time.localtime())
        header = '=== Output log of background server, launched: %s ===\n' % ltime
        data_event = DataEvent({"log": header, "pid": self.pid,
                                "filename": 'background_server.py',
                                "active": True})
        wx.QueueEvent(self.event_receiver, data_event)
        while self.proc.poll() == None and not self.terminated:
            log = ""
            for line in self.proc.stdout.readline():
                log = log + str(line)
            log = log.replace(">>> ", "").replace("... ", "")
            data_event = DataEvent({"log": log, "pid": self.pid,
                                    "filename": 'background_server.py',
                                    "active": True})
            wx.QueueEvent(self.event_receiver, data_event)
            sys.stdout.flush()
            time.sleep(.01)
        stdout, stderr = self.proc.communicate()
        output = ""
        if stdout is not None:
            output = output + str(stdout)
        if stderr is not None:
            output = output + str(stderr)
        output = output.replace(">>> ", "").replace("... ", "")
        if "StartNotification name = default" in output:
            output = output.replace("StartNotification name = default", "")
        if "background_server.py" in output:
            try:
                findpos = output.find("background_server.py")
                pos = findpos
                while (output[pos] != '"'):
                    pos -= 1
                startpos = pos + 1
                pos = findpos
                while (output[pos] != '"'):
                    pos += 1
                endpos = pos
                output = output[:startpos] + self.filename + output[endpos:]
                pos = startpos + len(self.filename)
                slinepos = pos + 8
                pos = slinepos
                while (output[pos] != ',' and output[pos] != '\n'):
                    pos += 1
                elinepos = pos
                linenum = int(output[slinepos:elinepos].strip())
                output = output[:slinepos] + str(linenum-3) + output[elinepos:]
            except:
                pass
        if self.terminated:
            output = output + "\n=== Process killed. ==="
        data_event = DataEvent({"log": output, "pid": self.pid,
                                "filename": 'background_server.py',
                                "active": False})
        wx.QueueEvent(self.event_receiver, data_event)

class KeyCommandsFrame(wx.Frame):
    def __init__(self, parent):
        wx.Frame.__init__(self, parent, wx.ID_ANY,
                          title="Editor Key Commands List", size=(750,650))
        self.menuBar = wx.MenuBar()
        menu1 = wx.Menu()
        menu1.Append(351, "Close\tCtrl+W")
        self.menuBar.Append(menu1, 'File')
        self.SetMenuBar(self.menuBar)

        self.Bind(wx.EVT_MENU, self.close, id=351)
        self.Bind(wx.EVT_CLOSE, self.close)
        panel = scrolled.ScrolledPanel(self)
        mainSizer = wx.BoxSizer(wx.VERTICAL)
        box = wx.FlexGridSizer(len(KEY_COMMANDS), 2, 15, 15)
        if PLATFORM == "darwin": accel = "Cmd"
        else: accel = "Ctrl"
        for key, value in sorted(KEY_COMMANDS.items()):
            short = key.replace("Ctrl/Cmd", accel)
            command = wx.StaticText(panel, wx.ID_ANY, label=short)
            box.Add(command, 0, wx.ALIGN_LEFT)
            action = wx.StaticText(panel, wx.ID_ANY, label=wordwrap(value, 350, wx.ClientDC(self)))
            box.Add(action, 1, wx.ALIGN_LEFT)

        mainSizer.Add(box, 1, wx.ALL, 15)
        panel.SetSizer(mainSizer)
        panel.SetAutoLayout(1)
        panel.SetupScrolling()

    def close(self, evt):
        self.Hide()

class EditorPreview(stc.StyledTextCtrl):
    def __init__(self, parent, ID, pos=wx.DefaultPosition, size=wx.DefaultSize,
                 style= wx.SUNKEN_BORDER | wx.WANTS_CHARS):
        stc.StyledTextCtrl.__init__(self, parent, ID, pos, size, style)

        self.SetSTCCursor(2)
        self.panel = parent

        self.Colourise(0, -1)
        self.SetCurrentPos(0)

        self.SetText(STYLES_PREVIEW_TEXT)

        self.SetIndent(4)
        self.SetBackSpaceUnIndents(True)
        self.SetTabIndents(True)
        self.SetTabWidth(4)
        self.SetUseTabs(False)
        self.SetEOLMode(wx.stc.STC_EOL_LF)
        self.SetUseHorizontalScrollBar(False)
        self.SetReadOnly(True)
        self.SetProperty("fold", "1")
        self.SetProperty("tab.timmy.whinge.level", "1")
        self.SetMargins(5,5)
        self.SetEdgeColour(STYLES["lineedge"]['colour'])
        self.SetEdgeMode(stc.STC_EDGE_LINE)
        self.SetEdgeColumn(60)
        self.SetMarginType(0, stc.STC_MARGIN_SYMBOL)
        self.SetMarginWidth(0, 12)
        self.SetMarginMask(0, ~wx.stc.STC_MASK_FOLDERS)
        self.SetMarginSensitive(0, True)

        self.SetMarginType(1, stc.STC_MARGIN_NUMBER)
        self.SetMarginWidth(1, 28)
        self.SetMarginMask(1, 0)
        self.SetMarginSensitive(1, False)

        self.SetMarginType(2, stc.STC_MARGIN_SYMBOL)
        self.SetMarginWidth(2, 12)
        self.SetMarginMask(2, stc.STC_MASK_FOLDERS)
        self.SetMarginSensitive(2, True)

        self.setStyle()

        self.MarkerAdd(2, 0)

        wx.CallAfter(self.SetAnchor, 0)
        self.Refresh()

    def setStyle(self):
        def buildStyle(forekey, backkey=None, smallsize=False):
            if smallsize:
                st = "face:%s,fore:%s,size:%s" % (STYLES['face'], STYLES[forekey]['colour'], STYLES['size2'])
            else:
                st = "face:%s,fore:%s,size:%s" % (STYLES['face'], STYLES[forekey]['colour'], STYLES['size'])
            if backkey:
                st += ",back:%s" % STYLES[backkey]['colour']
            if 'bold' in STYLES[forekey]:
                if STYLES[forekey]['bold']:
                    st += ",bold"
                if STYLES[forekey]['italic']:
                    st += ",italic"
                if STYLES[forekey]['underline']:
                    st += ",underline"
            return st

        self.StyleSetSpec(stc.STC_STYLE_DEFAULT, buildStyle('default', 'background'))
        self.StyleClearAll() # Reset all to be like the default
        self.MarkerDefine(0, stc.STC_MARK_SHORTARROW, STYLES['markerbg']['colour'], STYLES['markerbg']['colour'])
        self.MarkerDefine(stc.STC_MARKNUM_FOLDEROPEN, stc.STC_MARK_BOXMINUS, STYLES['markerfg']['colour'], STYLES['markerbg']['colour'])
        self.MarkerDefine(stc.STC_MARKNUM_FOLDER, stc.STC_MARK_BOXPLUS, STYLES['markerfg']['colour'], STYLES['markerbg']['colour'])
        self.MarkerDefine(stc.STC_MARKNUM_FOLDERSUB, stc.STC_MARK_VLINE, STYLES['markerfg']['colour'], STYLES['markerbg']['colour'])
        self.MarkerDefine(stc.STC_MARKNUM_FOLDERTAIL, stc.STC_MARK_LCORNERCURVE, STYLES['markerfg']['colour'], STYLES['markerbg']['colour'])
        self.MarkerDefine(stc.STC_MARKNUM_FOLDEREND, stc.STC_MARK_ARROW, STYLES['markerfg']['colour'], STYLES['markerbg']['colour'])
        self.MarkerDefine(stc.STC_MARKNUM_FOLDEROPENMID, stc.STC_MARK_ARROWDOWN, STYLES['markerfg']['colour'], STYLES['markerbg']['colour'])
        self.MarkerDefine(stc.STC_MARKNUM_FOLDERMIDTAIL, stc.STC_MARK_LCORNERCURVE, STYLES['markerfg']['colour'], STYLES['markerbg']['colour'])
        self.StyleSetSpec(stc.STC_STYLE_DEFAULT, buildStyle('default', 'background'))
        self.StyleSetSpec(stc.STC_STYLE_LINENUMBER, buildStyle('linenumber', 'marginback', True))
        self.StyleSetSpec(stc.STC_STYLE_CONTROLCHAR, buildStyle('default'))
        self.StyleSetSpec(stc.STC_STYLE_BRACELIGHT, buildStyle('default', 'bracelight') + ",bold")
        self.StyleSetSpec(stc.STC_STYLE_BRACEBAD, buildStyle('default', 'bracebad') + ",bold")
        self.SetLexer(stc.STC_LEX_PYTHON)
        self.SetKeyWords(0, " ".join(keyword.kwlist) + " None True False ")
        self.SetKeyWords(1, " ".join(PYO_WORDLIST))
        self.StyleSetSpec(stc.STC_P_DEFAULT, buildStyle('default'))
        self.StyleSetSpec(stc.STC_P_COMMENTLINE, buildStyle('comment'))
        self.StyleSetSpec(stc.STC_P_NUMBER, buildStyle('number'))
        self.StyleSetSpec(stc.STC_P_STRING, buildStyle('string'))
        self.StyleSetSpec(stc.STC_P_CHARACTER, buildStyle('string'))
        self.StyleSetSpec(stc.STC_P_WORD, buildStyle('keyword'))
        self.StyleSetSpec(stc.STC_P_WORD2, buildStyle('pyokeyword'))
        self.StyleSetSpec(stc.STC_P_TRIPLE, buildStyle('triple'))
        self.StyleSetSpec(stc.STC_P_TRIPLEDOUBLE, buildStyle('triple'))
        self.StyleSetSpec(stc.STC_P_CLASSNAME, buildStyle('class'))
        self.StyleSetSpec(stc.STC_P_DEFNAME, buildStyle('function'))
        self.StyleSetSpec(stc.STC_P_OPERATOR, buildStyle('operator'))
        self.StyleSetSpec(stc.STC_P_IDENTIFIER, buildStyle('default'))
        self.StyleSetSpec(stc.STC_P_COMMENTBLOCK, buildStyle('commentblock'))
        self.SetEdgeColour(STYLES["lineedge"]['colour'])
        self.SetCaretForeground(STYLES['caret']['colour'])
        self.SetSelBackground(1, STYLES['selback']['colour'])
        self.SetFoldMarginColour(True, STYLES['foldmarginback']['colour'])
        self.SetFoldMarginHiColour(True, STYLES['foldmarginback']['colour'])
        self.SetEdgeColumn(60)

        # WxPython 3 needs the lexer to be set before folding property
        self.SetProperty("fold", "1")

class ComponentPanel(scrolled.ScrolledPanel):
    def __init__(self, parent, size):
        scrolled.ScrolledPanel.__init__(self, parent, wx.ID_ANY, pos=(0,0), size=size, style=wx.SUNKEN_BORDER)
        self.SetBackgroundColour("#FFFFFF")
        self.buttonRefs = {}
        self.bTogRefs = {}
        self.iTogRefs = {}
        self.uTogRefs = {}
        mainSizer = wx.BoxSizer(wx.VERTICAL)
        for component in STYLES_TEXT_COMP:
            box = wx.BoxSizer(wx.HORIZONTAL)
            label = wx.StaticText(self, wx.ID_ANY, label=STYLES_LABELS[component])
            box.Add(label, 1, wx.EXPAND|wx.TOP|wx.LEFT, 3)
            btog = wx.ToggleButton(self, wx.ID_ANY, label="B", size=(24,20))
            btog.SetValue(STYLES[component]['bold'])
            box.Add(btog, 0, wx.TOP|wx.ALIGN_RIGHT, 1)
            btog.Bind(wx.EVT_TOGGLEBUTTON, self.OnBToggleButton)
            self.bTogRefs[btog] = component
            itog = wx.ToggleButton(self, wx.ID_ANY, label="I", size=(24,20))
            itog.SetValue(STYLES[component]['italic'])
            box.Add(itog, 0, wx.TOP|wx.ALIGN_RIGHT, 1)
            itog.Bind(wx.EVT_TOGGLEBUTTON, self.OnIToggleButton)
            self.iTogRefs[itog] = component
            utog = wx.ToggleButton(self, wx.ID_ANY, label="U", size=(24,20))
            utog.SetValue(STYLES[component]['underline'])
            box.Add(utog, 0, wx.TOP|wx.ALIGN_RIGHT, 1)
            utog.Bind(wx.EVT_TOGGLEBUTTON, self.OnUToggleButton)
            self.uTogRefs[utog] = component
            box.AddSpacer(20)
            selector = csel.ColourSelect(self, -1, "", hex_to_rgb(STYLES[component]['colour']), size=(20,20))
            box.Add(selector, 0, wx.TOP|wx.ALIGN_RIGHT, 1)
            selector.Bind(csel.EVT_COLOURSELECT, self.OnSelectColour)
            self.buttonRefs[selector] = component
            mainSizer.Add(box, 1, wx.LEFT|wx.RIGHT|wx.EXPAND, 10)
            mainSizer.Add(wx.StaticLine(self), 0, wx.LEFT|wx.RIGHT|wx.EXPAND, 1)

        for component in STYLES_INTER_COMP:
            box = wx.BoxSizer(wx.HORIZONTAL)
            label = wx.StaticText(self, wx.ID_ANY, label=STYLES_LABELS[component])
            box.Add(label, 1, wx.EXPAND|wx.TOP|wx.LEFT, 3)
            selector = csel.ColourSelect(self, -1, "", hex_to_rgb(STYLES[component]['colour']), size=(20,20))
            box.Add(selector, 0, wx.TOP|wx.ALIGN_RIGHT, 1)
            selector.Bind(csel.EVT_COLOURSELECT, self.OnSelectColour)
            self.buttonRefs[selector] = component
            mainSizer.Add(box, 1, wx.LEFT|wx.RIGHT|wx.EXPAND, 10)
            if component != STYLES_INTER_COMP[-1]:
                mainSizer.Add(wx.StaticLine(self), 0, wx.LEFT|wx.RIGHT|wx.EXPAND, 1)

        self.SetSizer(mainSizer)
        self.SetAutoLayout(1)
        self.SetupScrolling()
        h = label.GetSize()[1]+6
        num_rows = len(STYLES_TEXT_COMP) + len(STYLES_INTER_COMP)
        self.SetMaxSize((-1, h*num_rows))

    def reset(self):
        for but, name in self.buttonRefs.items():
            but.SetColour(hex_to_rgb(STYLES[name]['colour']))
        for tog, name in self.bTogRefs.items():
            tog.SetValue(STYLES[name]['bold'])
        for tog, name in self.iTogRefs.items():
            tog.SetValue(STYLES[name]['italic'])
        for tog, name in self.uTogRefs.items():
            tog.SetValue(STYLES[name]['underline'])

    def OnSelectColour(self, event):
        col = wx.Colour(*event.GetValue())
        col = col.GetAsString(wx.C2S_HTML_SYNTAX)
        key = self.buttonRefs[event.GetEventObject()]
        STYLES[key]['colour'] = col
        self.GetParent().GetParent().editorPreview.setStyle()

    def OnBToggleButton(self, event):
        value = event.GetInt()
        key = self.bTogRefs[event.GetEventObject()]
        STYLES[key]['bold'] = value
        self.GetParent().GetParent().editorPreview.setStyle()

    def OnIToggleButton(self, event):
        value = event.GetInt()
        key = self.iTogRefs[event.GetEventObject()]
        STYLES[key]['italic'] = value
        self.GetParent().GetParent().editorPreview.setStyle()

    def OnUToggleButton(self, event):
        value = event.GetInt()
        key = self.uTogRefs[event.GetEventObject()]
        STYLES[key]['underline'] = value
        self.GetParent().GetParent().editorPreview.setStyle()

class ColourEditor(wx.Frame):
    def __init__(self, parent, title, pos, size):
        wx.Frame.__init__(self, parent, -1, title, pos, size)
        self.SetMinSize((500,550))
        self.SetMaxSize((500,-1))

        self.menuBar = wx.MenuBar()
        menu1 = wx.Menu()
        menu1.Append(350, "Close\tCtrl+W")
        self.menuBar.Append(menu1, 'File')
        self.SetMenuBar(self.menuBar)

        self.Bind(wx.EVT_MENU, self.close, id=350)
        self.Bind(wx.EVT_CLOSE, self.close)

        self.cur_style = ""

        self.panel = wx.Panel(self)
        self.panel.SetAutoLayout(True)
        mainSizer = wx.BoxSizer(wx.VERTICAL)
        self.panel.SetSizer(mainSizer)

        toolbar = wx.ToolBar(self.panel, -1)
        saveButton = wx.Button(toolbar, wx.ID_ANY, label="Save Style")
        saveButton.Bind(wx.EVT_BUTTON, self.OnSave)
        toolbar.AddControl(saveButton)
        toolbar.AddSeparator()
        toolbar.AddControl(wx.StaticText(toolbar, wx.ID_ANY, label="Edit Style:"))
        choices = [f for f in os.listdir(STYLES_PATH) if f[0] != "."]
        self.choiceMenu = wx.Choice(toolbar, wx.ID_ANY, choices=choices)
        self.choiceMenu.SetStringSelection(PREFERENCES.get("pref_style", "Default"))
        self.choiceMenu.Bind(wx.EVT_CHOICE, self.OnStyleChoice)
        toolbar.AddControl(self.choiceMenu)
        toolbar.AddSeparator()
        deleteButton = wx.Button(toolbar, wx.ID_ANY, label="Delete Style")
        deleteButton.Bind(wx.EVT_BUTTON, self.OnDelete)
        toolbar.AddControl(deleteButton)
        toolbar.Realize()

        mainSizer.Add(toolbar, 0, wx.EXPAND)

        enum = wx.FontEnumerator()
        enum.EnumerateFacenames(fixedWidthOnly=True)
        facelist = enum.GetFacenames()
        facelist.sort()

        buttonData = [ (STYLES_GENERALS[0], STYLES['default']['colour'], (50, 24), STYLES_LABELS['default']),
                       (STYLES_GENERALS[1], STYLES['background']['colour'], (50, 24), STYLES_LABELS['background']),
                       (STYLES_GENERALS[2], STYLES['selback']['colour'], (50, 24), STYLES_LABELS['selback']),
                       (STYLES_GENERALS[3], STYLES['caret']['colour'], (50, 24), STYLES_LABELS['caret']) ]

        self.buttonRefs = {}

        section1Sizer = wx.BoxSizer(wx.HORIZONTAL)
        buttonSizer1 = wx.FlexGridSizer(0, 2, 25, 5)
        for name, color, size, label in buttonData[:2]:
            b = csel.ColourSelect(self.panel, -1, "", hex_to_rgb(color), size=size)
            b.Bind(csel.EVT_COLOURSELECT, self.OnSelectColour)
            self.buttonRefs[b] = name
            buttonSizer1.AddMany([(wx.StaticText(self.panel, -1, label+":"), 0, wx.ALIGN_RIGHT|wx.ALIGN_CENTER_VERTICAL),
                                (b, 0, wx.LEFT|wx.RIGHT, 5)])
        section1Sizer.Add(buttonSizer1, 0, wx.EXPAND|wx.LEFT|wx.RIGHT|wx.TOP|wx.ALIGN_LEFT, 10)
        section1Sizer.AddSpacer(110)
        buttonSizer2 = wx.FlexGridSizer(0, 2, 25, 5)
        for name, color, size, label in buttonData[2:4]:
            b = csel.ColourSelect(self.panel, -1, "", hex_to_rgb(color), size=size)
            b.Bind(csel.EVT_COLOURSELECT, self.OnSelectColour)
            self.buttonRefs[b] = name
            buttonSizer2.AddMany([(wx.StaticText(self.panel, -1, label+":"), 0, wx.ALIGN_RIGHT|wx.ALIGN_CENTER_VERTICAL),
                                (b, 0, wx.LEFT|wx.RIGHT, 5)])
        section1Sizer.Add(buttonSizer2, 0, wx.LEFT|wx.RIGHT|wx.TOP|wx.ALIGN_RIGHT, 10)
        mainSizer.Add(section1Sizer, 0, wx.LEFT|wx.RIGHT|wx.TOP, 10)

        self.components = ComponentPanel(self.panel, size=(480, 100))
        mainSizer.Add(self.components, 1, wx.EXPAND|wx.LEFT|wx.RIGHT|wx.BOTTOM, 10)

        mainSizer.Add(wx.StaticLine(self.panel), 0, wx.LEFT|wx.RIGHT|wx.EXPAND, 10)

        faceBox = wx.BoxSizer(wx.HORIZONTAL)
        faceLabel = wx.StaticText(self.panel, wx.ID_ANY, "Font Face:")
        faceBox.Add(faceLabel, 0, wx.ALL|wx.ALIGN_CENTER_VERTICAL, 5)
        self.facePopup = wx.ComboBox(self.panel, wx.ID_ANY, STYLES['face'], size=(250, -1), choices=facelist, style=wx.CB_READONLY)
        faceBox.Add(self.facePopup, 1, wx.ALL|wx.EXPAND, 5)
        self.faceView = wx.StaticText(self.panel, wx.ID_ANY, STYLES['face'])
        self.font = self.faceView.GetFont()
        self.font.SetFaceName(STYLES['face'])
        self.faceView.SetFont(self.font)
        faceBox.Add(self.faceView, 1, wx.ALL|wx.ALIGN_CENTER_VERTICAL, 5)
        self.facePopup.Bind(wx.EVT_COMBOBOX, self.OnFaceSelected)
        mainSizer.Add(faceBox, 0, wx.ALL|wx.EXPAND, 10)

        mainSizer.Add(wx.StaticLine(self.panel), 0, wx.LEFT|wx.RIGHT|wx.EXPAND, 10)

        mainSizer.Add(wx.StaticText(self.panel, wx.ID_ANY, label="Preview"), 0, wx.TOP|wx.CENTER, 10)
        self.editorPreview = EditorPreview(self.panel, wx.ID_ANY, size=(400, 180))
        mainSizer.Add(self.editorPreview, 0, wx.ALL|wx.EXPAND, 10)

        self.panel.Layout()

    def setCurrentStyle(self, st):
        self.cur_style = st
        self.choiceMenu.SetStringSelection(st)
        self.editorPreview.setStyle()

    def close(self, evt):
        self.Hide()
        if self.cur_style != "":
            self.GetParent().setStyle(self.cur_style)

    def OnDelete(self, event):
        if self.cur_style != "":
            os.remove(os.path.join(STYLES_PATH, self.cur_style))
        choices = [f for f in os.listdir(STYLES_PATH) if f[0] != "."]
        self.choiceMenu.SetItems(choices)
        self.choiceMenu.SetSelection(0)
        evt = wx.CommandEvent(wx.EVT_CHOICE.typeId, self.choiceMenu.GetId())
        evt.SetInt(0)
        evt.SetString(choices[0])
        self.choiceMenu.ProcessEvent(evt)
        self.GetParent().rebuildStyleMenu()

    def OnSave(self, event):
        dlg = wx.TextEntryDialog(self, "Enter the Style's name:", 'Save Style')
        dlg.CenterOnParent()
        if dlg.ShowModal() == wx.ID_OK:
            name = dlg.GetValue()
            if name != "":
                self.cur_style = name
                with open(os.path.join(STYLES_PATH, name), "w") as f:
                    texttosave = pprint.pformat(STYLES, width=120)
                    f.write("style = " + texttosave)
                choices = [f for f in os.listdir(STYLES_PATH) if f[0] != "."]
                self.choiceMenu.SetItems(choices)
                self.choiceMenu.SetStringSelection(name)
                self.GetParent().rebuildStyleMenu()

    def OnStyleChoice(self, event):
        global STYLES
        stl = event.GetString()
        self.cur_style = stl
        with codecs.open(os.path.join(ensureNFD(STYLES_PATH), stl), "r", encoding="utf-8") as f:
            text = f.read()
        spos = text.find("=")
        dictext = text[spos+1:]
        style = eval(dictext)
        STYLES = copy.deepcopy(style)
        if 'face' not in STYLES:
            STYLES['face'] = DEFAULT_FONT_FACE
        if 'size' not in STYLES:
            STYLES['size'] = FONT_SIZE
        if 'size2' not in STYLES:
            STYLES['size2'] = FONT_SIZE2
        self.editorPreview.setStyle()
        for but, name in self.buttonRefs.items():
            but.SetColour(hex_to_rgb(STYLES[name]['colour']))
        self.facePopup.SetStringSelection(STYLES['face'])
        self.font.SetFaceName(STYLES['face'])
        self.faceView.SetFont(self.font)
        self.faceView.SetLabel(STYLES['face'])
        self.components.reset()

    def OnFaceSelected(self, event):
        face = event.GetString()
        self.font.SetFaceName(face)
        self.faceView.SetFont(self.font)
        self.faceView.SetLabel(face)
        STYLES['face'] = face
        self.editorPreview.setStyle()

    def OnSelectColour(self, event):
        col = wx.Colour(*event.GetValue())
        col = col.GetAsString(wx.C2S_HTML_SYNTAX)
        key = self.buttonRefs[event.GetEventObject()]
        STYLES[key]['colour'] = col
        self.editorPreview.setStyle()

class SearchProjectPanel(scrolled.ScrolledPanel):
    def __init__(self, parent, root, dict, size):
        scrolled.ScrolledPanel.__init__(self, parent, wx.ID_ANY, pos=(0,0), size=size, style=wx.SUNKEN_BORDER)
        self.SetBackgroundColour("#FFFFFF")
        self.root = root
        self.dict = dict
        self.files = sorted(self.dict.keys())
        mainSizer = wx.BoxSizer(wx.VERTICAL)
        BUTID = 25000
        textX = self.GetTextExtent("open")[0]
        textY = self.GetTextExtent("open")[1]
        for file in self.files:
            box = wx.BoxSizer(wx.HORIZONTAL)
            but = wx.Button(self, BUTID, label="open", size=(textX+16, textY+10))
            box.Add(but, 0, wx.ALL, 1)
            self.Bind(wx.EVT_BUTTON, self.onOpenFile, id=BUTID)
            BUTID += 1
            fileText = wx.StaticText(self, wx.ID_ANY, label="File : %s" % file)
            off = (but.GetSize()[1] - textY) // 2
            box.Add(fileText, 1, wx.EXPAND|wx.LEFT|wx.RIGHT|wx.TOP, off)
            mainSizer.Add(box, 1, wx.LEFT|wx.RIGHT|wx.EXPAND, 10)
            for i in range(len(self.dict[file][0])):
                box2 = wx.BoxSizer(wx.HORIZONTAL)
                label = "    line %d : %s" % (self.dict[file][0][i], self.dict[file][1][i])
                fileText = wx.StaticText(self, wx.ID_ANY, label=label, size=(-1, textY))
                box2.Add(fileText, 1, wx.EXPAND|wx.LEFT|wx.RIGHT|wx.TOP, off)
                mainSizer.Add(box2, 1, wx.LEFT|wx.RIGHT|wx.EXPAND, 10)
            mainSizer.Add(wx.StaticLine(self), 0, wx.LEFT|wx.RIGHT|wx.EXPAND, 1)

        self.SetSizer(mainSizer)
        self.SetAutoLayout(1)
        self.SetupScrolling()
        h = but.GetSize()[1]+2
        num_rows = 0
        for f in self.files:
            num_rows += len(self.dict[f][0])
        self.SetMaxSize((-1, max(h*num_rows, self.GetSize()[1])))

    def onOpenFile(self, evt):
        filename = self.root + self.files[evt.GetId() - 25000]
        self.GetParent().GetParent().panel.addPage(filename)

class SearchProjectFrame(wx.Frame):
    def __init__(self, parent, root, dict, size=(500,500)):
        wx.Frame.__init__(self, parent, wx.ID_ANY, size=size)
        self.SetTitle('Search Results in Project "%s"' % os.path.split(root)[1])
        self.menuBar = wx.MenuBar()
        menu1 = wx.Menu()
        menu1.Append(351, "Close\tCtrl+W")
        self.menuBar.Append(menu1, 'File')
        self.SetMenuBar(self.menuBar)
        self.Bind(wx.EVT_MENU, self.close, id=351)
        panel = SearchProjectPanel(self, root, dict, size=size)
        self.Show()

    def close(self, evt):
        self.Destroy()

class SnippetTree(wx.Panel):
    def __init__(self, parent, size):
        wx.Panel.__init__(self, parent, -1, size=size, style=wx.WANTS_CHARS | wx.SUNKEN_BORDER | wx.EXPAND)
        self.SetMinSize((100, -1))

        self.selected = None

        tsize = (24, 24)
        file_add_bmp = catalog['file_delete_icon.png'].GetBitmap()
        folder_add_bmp = catalog['folder_add_icon.png'].GetBitmap()

        self.sizer = wx.BoxSizer(wx.VERTICAL)

        toolbarbox = wx.BoxSizer(wx.HORIZONTAL)
        self.toolbar = wx.ToolBar(self, -1)
        self.toolbar.SetToolBitmapSize(tsize)

        if "phoenix" not in wx.version():
            self.toolbar.AddLabelTool(SNIPPET_ADD_FOLDER_ID, "Add Category", folder_add_bmp, shortHelp="Add a New Category")
            self.toolbar.AddLabelTool(SNIPPET_DEL_FILE_ID, "Delete", file_add_bmp, shortHelp="Delete Snippet or Category")
        else:
            self.toolbar.AddTool(SNIPPET_ADD_FOLDER_ID, "Add Category", folder_add_bmp, shortHelp="Add a New Category")
            self.toolbar.AddTool(SNIPPET_DEL_FILE_ID, "Delete", file_add_bmp, shortHelp="Delete Snippet or Category")

        self.toolbar.EnableTool(SNIPPET_DEL_FILE_ID, False)
        self.toolbar.Realize()
        toolbarbox.Add(self.toolbar, 1, wx.ALIGN_LEFT | wx.EXPAND, 0)

        self.Bind(wx.EVT_TOOL, self.onAdd, id=SNIPPET_ADD_FOLDER_ID)
        self.Bind(wx.EVT_TOOL, self.onDelete, id=SNIPPET_DEL_FILE_ID)

        self.sizer.Add(toolbarbox, 0, wx.EXPAND)

        self.tree = wx.TreeCtrl(self, -1, (0, 26), size, wx.TR_DEFAULT_STYLE|wx.TR_HIDE_ROOT|wx.SUNKEN_BORDER|wx.EXPAND)

        if wx.Platform == '__WXMAC__':
            self.tree.SetFont(wx.Font(11, wx.ROMAN, wx.NORMAL, wx.NORMAL, False, snip_faces['face']))
        else:
            self.tree.SetFont(wx.Font(8, wx.ROMAN, wx.NORMAL, wx.NORMAL, False, snip_faces['face']))

        self.sizer.Add(self.tree, 1, wx.EXPAND)
        self.SetSizer(self.sizer)

        isz = (12,12)
        self.il = wx.ImageList(isz[0], isz[1])
        self.fldridx = self.il.Add(wx.ArtProvider.GetBitmap(wx.ART_FOLDER, wx.ART_OTHER, isz))
        self.fldropenidx = self.il.Add(wx.ArtProvider.GetBitmap(wx.ART_FILE_OPEN, wx.ART_OTHER, isz))
        self.fileidx = self.il.Add(wx.ArtProvider.GetBitmap(wx.ART_NORMAL_FILE, wx.ART_OTHER, isz))

        self.tree.SetImageList(self.il)
        self.tree.SetIndent(6)

        self.root = self.tree.AddRoot("EPyo_Snippet_tree", self.fldridx, self.fldropenidx, None)

        self.tree.Bind(wx.EVT_LEFT_DOWN, self.OnLeftClick)
        self.tree.Bind(wx.EVT_LEFT_DCLICK, self.OnLeftDClick)

        self.load()

    def load(self):
        categories = [d for d in os.listdir(SNIPPETS_PATH) if os.path.isdir(os.path.join(SNIPPETS_PATH, d)) and d[0] != "."]
        for category in categories:
            child = self.tree.AppendItem(self.root, category, self.fldridx, self.fldropenidx, None)
            files = [f for f in os.listdir(os.path.join(SNIPPETS_PATH, category)) if f[0] != "."]
            for file in files:
                item = self.tree.AppendItem(child, file, self.fileidx, self.fileidx, None)
            self.tree.SortChildren(child)
        self.tree.SortChildren(self.root)

    def addItem(self, name, category):
        child, cookie = self.tree.GetFirstChild(self.root)
        while child.IsOk():
            if self.tree.GetItemText(child) == category:
                break
            child, cookie = self.tree.GetNextChild(self.root, cookie)
        subchild, subcookie = self.tree.GetFirstChild(child)
        while subchild.IsOk():
            if self.tree.GetItemText(subchild) == name:
                return
            subchild, subcookie = self.tree.GetNextChild(child, subcookie)
        item = self.tree.AppendItem(child, name, self.fileidx, self.fileidx, None)
        self.tree.SortChildren(child)
        self.tree.SortChildren(self.root)

    def onAdd(self, evt):
        dlg = wx.TextEntryDialog(self, "Enter the Category's name:", 'New Category')
        dlg.CenterOnParent()
        if dlg.ShowModal() == wx.ID_OK:
            name = dlg.GetValue()
            if name != "" and name not in os.listdir(SNIPPETS_PATH):
                os.mkdir(os.path.join(SNIPPETS_PATH, name))
                child = self.tree.AppendItem(self.root, name, self.fldridx, self.fldropenidx, None)
                self.tree.SortChildren(self.root)
                SNIPPETS_CATEGORIES.append(name)

    def onDelete(self, evt):
        item = self.tree.GetSelection()
        if item.IsOk():
            name = self.tree.GetItemText(item)
            if self.tree.GetItemParent(item) == self.tree.GetRootItem():
                files = os.listdir(os.path.join(SNIPPETS_PATH, name))
                for file in files:
                    os.remove(os.path.join(SNIPPETS_PATH, name, file))
                os.rmdir(os.path.join(SNIPPETS_PATH, name))
                SNIPPETS_CATEGORIES.remove(name)
                if self.tree.ItemHasChildren(item):
                    self.tree.DeleteChildren(item)
            else:
                category = self.tree.GetItemText(self.tree.GetItemParent(item))
                os.remove(os.path.join(SNIPPETS_PATH, category, name))
            self.tree.Delete(item)
            self.GetParent().GetParent().GetParent().reloadSnippetMenu()

    def OnLeftClick(self, event):
        pt = event.GetPosition()
        item, flags = self.tree.HitTest(pt)
        if item:
            self.select(item)
        else:
            self.unselect()
        event.Skip()

    def OnLeftDClick(self, event):
        pt = event.GetPosition()
        item, flags = self.tree.HitTest(pt)
        if item:
            self.select(item)
            self.openPage(item)
        else:
            self.unselect()
        event.Skip()

    def openPage(self, item):
        if self.tree.GetItemParent(item) != self.tree.GetRootItem():
            name = self.tree.GetItemText(item)
            ritem = self.tree.GetItemParent(item)
            category = self.tree.GetItemText(ritem)
            self.GetParent().GetParent().onLoad(name, category)

    def select(self, item):
        self.tree.SelectItem(item)
        self.selected = self.tree.GetItemText(item)
        self.toolbar.EnableTool(SNIPPET_DEL_FILE_ID, True)

    def unselect(self):
        self.tree.UnselectAll()
        self.selected = None
        self.toolbar.EnableTool(SNIPPET_DEL_FILE_ID, False)

class SnippetEditor(stc.StyledTextCtrl):
    def __init__(self, parent, id=-1, pos=wx.DefaultPosition, size=wx.DefaultSize, style=wx.SUNKEN_BORDER):
        stc.StyledTextCtrl.__init__(self, parent, id, pos, size, style)
        self.SetViewWhiteSpace(False)
        self.SetIndent(4)
        self.SetBackSpaceUnIndents(True)
        self.SetTabIndents(True)
        self.SetTabWidth(4)
        self.SetUseTabs(False)
        self.SetViewWhiteSpace(False)
        self.SetEOLMode(wx.stc.STC_EOL_LF)
        self.SetViewEOL(False)
        self.SetMarginWidth(1, 0)
        self.SetLexer(stc.STC_LEX_PYTHON)
        self.SetKeyWords(0, " ".join(keyword.kwlist) + " None True False " + " ".join(PYO_WORDLIST))
        self.StyleSetSpec(stc.STC_STYLE_DEFAULT, "fore:#000000,face:%(face)s,size:%(size)d,back:#FFFFFF" % snip_faces)
        self.StyleClearAll()
        self.StyleSetSpec(stc.STC_STYLE_DEFAULT, "fore:#000000,face:%(face)s,size:%(size)d" % snip_faces)
        self.StyleSetSpec(stc.STC_STYLE_CONTROLCHAR, "fore:#000000,face:%(face)s" % snip_faces)
        self.StyleSetSpec(stc.STC_STYLE_BRACELIGHT, "fore:#000000,back:#AABBDD,bold" % snip_faces)
        self.StyleSetSpec(stc.STC_STYLE_BRACEBAD, "fore:#000000,back:#DD0000,bold" % snip_faces)
        self.StyleSetSpec(stc.STC_P_DEFAULT, "fore:#000000,face:%(face)s,size:%(size)d" % snip_faces)
        self.StyleSetSpec(stc.STC_P_COMMENTLINE, "fore:#0066FF,face:%(face)s,italic,size:%(size)d" % snip_faces)
        self.StyleSetSpec(stc.STC_P_NUMBER, "fore:#0000CD,face:%(face)s,bold,size:%(size)d" % snip_faces)
        self.StyleSetSpec(stc.STC_P_STRING, "fore:#036A07,face:%(face)s,size:%(size)d" % snip_faces)
        self.StyleSetSpec(stc.STC_P_CHARACTER, "fore:#036A07,face:%(face)s,size:%(size)d" % snip_faces)
        self.StyleSetSpec(stc.STC_P_WORD, "fore:#0000FF,face:%(face)s,bold,size:%(size)d" % snip_faces)
        self.StyleSetSpec(stc.STC_P_TRIPLE, "fore:#038A07,face:%(face)s,size:%(size)d" % snip_faces)
        self.StyleSetSpec(stc.STC_P_TRIPLEDOUBLE, "fore:#038A07,face:%(face)s,size:%(size)d" % snip_faces)
        self.StyleSetSpec(stc.STC_P_CLASSNAME, "fore:#000097,face:%(face)s,bold,size:%(size)d" % snip_faces)
        self.StyleSetSpec(stc.STC_P_DEFNAME, "fore:#0000A2,face:%(face)s,bold,size:%(size)d" % snip_faces)
        self.StyleSetSpec(stc.STC_P_OPERATOR, "fore:#000000,face:%(face)s,bold,size:%(size)d" % snip_faces)
        self.StyleSetSpec(stc.STC_P_IDENTIFIER, "fore:#000000,face:%(face)s,size:%(size)d" % snip_faces)
        self.StyleSetSpec(stc.STC_P_COMMENTBLOCK, "fore:#0066FF,face:%(face)s,size:%(size)d" % snip_faces)
        self.SetSelBackground(1, "#C0DFFF")
        self.Bind(stc.EVT_STC_UPDATEUI, self.OnUpdateUI)

    def OnUpdateUI(self, evt):
        if self.GetSelectedText():
            self.GetParent().GetParent().GetParent().tagButton.Enable()
            self.GetParent().GetParent().GetParent().tagItem.Enable()
        else:
            self.GetParent().GetParent().GetParent().tagButton.Enable(False)
            self.GetParent().GetParent().GetParent().tagItem.Enable(False)

class SnippetFrame(wx.Frame):
    def __init__(self, parent, title, pos, size):
        wx.Frame.__init__(self, parent, -1, title, pos, size)
        self.parent = parent

        self.menuBar = wx.MenuBar()
        menu1 = wx.Menu()
        self.tagItem = menu1.Append(249, "Tag Selection\tCtrl+`")
        menu1.AppendSeparator()
        menu1.Append(250, "Close\tCtrl+W")
        self.menuBar.Append(menu1, 'File')
        self.SetMenuBar(self.menuBar)

        self.Bind(wx.EVT_MENU, self.onTagSelection, id=249)
        self.Bind(wx.EVT_MENU, self.close, id=250)
        self.Bind(wx.EVT_CLOSE, self.close)

        self.splitter = wx.SplitterWindow(self, -1, style=wx.SP_LIVE_UPDATE|wx.SP_3DSASH)

        self.snippet_tree = SnippetTree(self.splitter, (-1, -1))

        self.panel = wx.Panel(self.splitter)
        self.panel.SetBackgroundColour("#DDDDDD")

        self.splitter.SplitVertically(self.snippet_tree, self.panel, 150)

        self.box = wx.BoxSizer(wx.VERTICAL)

        self.category_name = ""
        self.snippet_name = ""

        toolbarBox = wx.BoxSizer(wx.HORIZONTAL)

        self.toolbar = wx.ToolBar(self.panel, -1)

        saveButton = wx.Button(self.toolbar, wx.ID_ANY, label="Save Snippet")
        self.toolbar.AddControl(saveButton)
        self.Bind(wx.EVT_BUTTON, self.onSave, id=saveButton.GetId())
        self.toolbar.Realize()

        toolbarBox.Add(self.toolbar, 1, wx.ALIGN_LEFT|wx.EXPAND|wx.LEFT, 5)

        toolbar2 = wx.ToolBar(self.panel, -1)
        self.tagButton = wx.Button(toolbar2, wx.ID_ANY, label="Tag Selection")
        toolbar2.AddControl(self.tagButton)
        self.Bind(wx.EVT_BUTTON, self.onTagSelection, id=self.tagButton.GetId())
        toolbar2.Realize()

        toolbarBox.Add(toolbar2, 0, wx.ALIGN_RIGHT|wx.RIGHT, 5)

        self.box.Add(toolbarBox, 0, wx.EXPAND|wx.ALL, 5)

        self.entry = SnippetEditor(self.panel)
        self.box.Add(self.entry, 1, wx.EXPAND|wx.ALL, 10)

        activateBox = wx.BoxSizer(wx.HORIZONTAL)
        activateLabel = wx.StaticText(self.panel, wx.ID_ANY, label="Activation :")
        activateBox.Add(activateLabel, 0, wx.LEFT|wx.TOP, 10)

        self.short = wx.TextCtrl(self.panel, wx.ID_ANY, size=(170,-1))
        activateBox.Add(self.short, 1, wx.EXPAND|wx.ALL, 8)
        self.short.SetValue("Type your shortcut...")
        self.short.SetForegroundColour("#AAAAAA")
        self.short.Bind(wx.EVT_KEY_DOWN, self.onKey)
        self.short.Bind(wx.EVT_LEFT_DOWN, self.onShortLeftClick)
        self.short.Bind(wx.EVT_KILL_FOCUS, self.onShortLooseFocus)
        self.box.Add(activateBox, 0, wx.EXPAND)

        self.panel.SetSizer(self.box)

    def close(self, evt):
        self.Hide()

    def onTagSelection(self, evt):
        select = self.entry.GetSelection()
        if select:
            self.entry.InsertText(select[1], "`")
            self.entry.InsertText(select[0], "`")

    def onLoad(self, name, category):
        if os.path.isfile(os.path.join(ensureNFD(SNIPPETS_PATH), category, name)):
            self.snippet_name = name
            self.category_name = category
            with codecs.open(os.path.join(ensureNFD(SNIPPETS_PATH), self.category_name, self.snippet_name), "r", encoding="utf-8") as f:
                text = f.read()
            spos = text.find("=")
            dictext = text[spos+1:]
            snippet = eval(dictext)
            self.entry.SetText(snippet["value"])
            if snippet["shortcut"]:
                self.short.SetValue(snippet["shortcut"])
                self.short.SetForegroundColour("#000000")
            else:
                self.short.SetValue("Type your shortcut...")
                self.short.SetForegroundColour("#AAAAAA")

    def onSave(self, evt):
        dlg = wx.SingleChoiceDialog(self, 'Choose the Snippet Category',
                                    'Snippet Category', SNIPPETS_CATEGORIES, wx.OK)
        dlg.SetSize((250,300))
        dlg.CenterOnParent()
        if dlg.ShowModal() == wx.ID_OK:
            category = dlg.GetStringSelection()
        dlg.Destroy()

        dlg = wx.TextEntryDialog(self, "Enter the Snippet's name:", 'Save Snippet', self.snippet_name)
        dlg.CenterOnParent()
        if dlg.ShowModal() == wx.ID_OK:
            name = dlg.GetValue()
            if name != "":
                self.category_name = category
                self.snippet_name = name
                short = self.short.GetValue()
                if short == "Type your shortcut...":
                    short = ""
                dic = {'shortcut': short, 'value': self.entry.GetText()}
                with codecs.open(os.path.join(SNIPPETS_PATH, category, name), "w", encoding="utf-8") as f:
                    f.write("snippet = %s" % pprint.pformat(dic))
                self.snippet_tree.addItem(name, category)
                self.parent.reloadSnippetMenu()
        dlg.Destroy()

    def onShortLooseFocus(self, evt):
        short = self.short.GetValue()
        if short == "":
            self.short.SetValue("Type your shortcut...")
            self.short.SetForegroundColour("#AAAAAA")

    def onShortLeftClick(self, evt):
        self.short.SetValue("")
        evt.Skip()

    def onKey(self, evt):
        key = evt.GetKeyCode()
        if key < 256 and key != wx.WXK_TAB:
            id = evt.GetEventObject().GetId()
            txt = ""
            if evt.ShiftDown():
                txt += "Shift-"
            if evt.ControlDown():
                if sys.platform == "darwin":
                    txt += "XCtrl-"
                else:
                    txt += "Ctrl-"
            if evt.AltDown():
                txt += "Alt-"
            if sys.platform == "darwin" and evt.CmdDown():
                txt += "Ctrl-"
            if txt == "":
                return
            ch = chr(key)
            if ch in LOWERCASE:
                ch = ch.upper()
            txt += ch
            self.short.SetValue(txt)
            self.short.SetForegroundColour("#000000")
            self.entry.SetFocus()
        else:
            evt.Skip()

class FileSelectorCombo(ComboCtrl):
    def __init__(self, *args, **kw):
        ComboCtrl.__init__(self, *args, **kw)
        w, h = 12, 14
        bmp = wx.EmptyBitmap(w,h)
        dc = wx.MemoryDC(bmp)

        bgcolor = wx.Colour(255,254,255)
        dc.SetBackground(wx.Brush(bgcolor))
        dc.Clear()

        dc.SetBrush(wx.Brush("#444444"))
        dc.SetPen(wx.Pen("#444444"))
        dc.DrawPolygon([wx.Point(4, h // 2 - 2), wx.Point(w // 2, 2), wx.Point(w - 4, h // 2 - 2)])
        dc.DrawPolygon([wx.Point(4, h // 2 + 2), wx.Point(w // 2, h - 2), wx.Point(w - 4, h // 2 + 2)])
        del dc

        bmp.SetMaskColour(bgcolor)
        self.SetButtonBitmaps(bmp, True)

class TreeCtrlComboPopup(ComboPopup):
    def __init__(self):
        ComboPopup.__init__(self)
        self.tree = None

    def Init(self):
        self.value = None
        self.curitem = None

    def Create(self, parent):
        self.tree = wx.TreeCtrl(parent, style=wx.TR_HIDE_ROOT
                                |wx.TR_HAS_BUTTONS
                                |wx.TR_SINGLE
                                |wx.TR_LINES_AT_ROOT
                                |wx.SIMPLE_BORDER)
        font, psize = self.tree.GetFont(), self.tree.GetFont().GetPointSize()
        if PLATFORM == "darwin":
            font.SetPointSize(psize-2)
        else:
            font.SetPointSize(psize-1)
        self.tree.SetFont(font)
        self.tree.Bind(wx.EVT_MOTION, self.OnMotion)
        self.tree.Bind(wx.EVT_LEFT_DOWN, self.OnLeftDown)
        return True

    def GetControl(self):
        return self.tree

    def OnPopup(self):
        self.tree.DeleteAllItems()
        if "phoenix" in wx.version():
            editor = self.GetComboCtrl().GetParent().GetParent().panel.editor
        else:
            editor = self.GetCombo().GetParent().GetParent().panel.editor
        count = editor.GetLineCount()
        for i in range(count):
            text = editor.GetLine(i)
            if text.startswith("class "):
                text = text.replace("class ", "")
                text = text[0:text.find(":")]
                if len(text) > 50:
                    text = text[:50] + "...)"
                item = self.AddItem(text, None, packItemData(i))
            elif text.startswith("def "):
                text = text.replace("def ", "")
                text = text[0:text.find(":")]
                if len(text) > 50:
                    text = text[:50] + "...)"
                item = self.AddItem(text, None, packItemData(i))
            elif text.lstrip().startswith("def "):
                indent = editor.GetLineIndentation(i)
                text = text.lstrip().replace("def ", "")
                text = " "*indent + text[0:text.find(":")]
                if len(text) > 50:
                    text = text[:50] + "...)"
                item = self.AddItem(text, None, packItemData(i))
        self.tree.SetSize((400, 500))

    def SetStringValue(self, value):
        if self.curitem is not None:
            self.tree.SelectItem(self.curitem)

    def GetAdjustedSize(self, minWidth, prefHeight, maxHeight):
        return wx.Size(minWidth, min(200, maxHeight))

    def FindItem(self, *args):
        "Dummy with variable size args needed to avoid error on both classic and phoenix."
        return True

    def GetStringValue(self):
        if self.curitem is not None:
            return self.tree.GetItemText(self.curitem)

    def AddItem(self, value, parent=None, data=None):
        if not parent:
            root = self.tree.GetRootItem()
            if not root:
                root = self.tree.AddRoot("<hidden root>")
            parent = root
        item = self.tree.AppendItem(parent, value, data=data)
        return item

    def OnMotion(self, evt):
        item, flags = self.tree.HitTest(evt.GetPosition())
        if item and flags & wx.TREE_HITTEST_ONITEMLABEL:
            self.tree.SelectItem(item)
        evt.Skip()

    def OnLeftDown(self, evt):
        item, flags = self.tree.HitTest(evt.GetPosition())
        if item and flags & wx.TREE_HITTEST_ONITEMLABEL:
            self.curitem = item
            self.Dismiss()
            if "phoenix" in wx.version():
                editor = self.GetComboCtrl().GetParent().GetParent().panel.editor
            else:
                editor = self.GetCombo().GetParent().GetParent().panel.editor
            line = unpackItemData(self.tree.GetItemData(item))
            editor.GotoLine(line)
            halfNumLinesOnScreen = editor.LinesOnScreen() // 2
            editor.ScrollToLine(line - halfNumLinesOnScreen)
            wx.CallAfter(editor.SetFocus)

class MainFrame(wx.Frame):
    def __init__(self, parent, ID, title, pos=wx.DefaultPosition, size=wx.DefaultSize, style=wx.DEFAULT_FRAME_STYLE):
        wx.Frame.__init__(self, parent, ID, title, pos, size, style)

        self.Bind(wx.EVT_CLOSE, self.OnClose)

        EVT_DATA_EVENT(self, self.format_outputLog)

        if sys.platform == "darwin":
            accel_ctrl = wx.ACCEL_CMD
        else:
            accel_ctrl = wx.ACCEL_CTRL
        # To set up an accelerator key
        #aEntry = wx.AcceleratorEntry(accel_ctrl|wx.ACCEL_SHIFT, wx.WXK_UP, 602)
        # "\t%s" % aEntry.ToString()

        self.snippet_frame = SnippetFrame(self, title='Snippet Editor', pos=(25,25), size=(700,450))
        self.style_frame = ColourEditor(self, title='Style Editor', pos=(100,100), size=(500,550))
        self.style_frame.setCurrentStyle(PREF_STYLE)
        self.keyCommandsFrame = KeyCommandsFrame(self)

        self.server_pipe = None
        self.back_server_started = False

        self.master_document = None
        self.processID = 0
        self.processes = {}
        self.filters = {}

        self.print_data = wx.PrintData()
        self.print_data.SetPaperId(wx.PAPER_LETTER)

        self.pastingList = []
        self.panel = MainPanel(self, size=size)

        self.menuBar = wx.MenuBar()

        menu1 = wx.Menu()
        menu1.Append(wx.ID_NEW, "New\tCtrl+N")
        self.Bind(wx.EVT_MENU, self.new, id=wx.ID_NEW)
        self.submenu1 = wx.Menu()
        for key, name in sorted(TEMPLATE_NAMES.items(), reverse=True):
            self.submenu1.Append(key, "%s Template" % name)
        menu1.AppendSubMenu(self.submenu1, "New From Template")
        self.Bind(wx.EVT_MENU, self.newFromTemplate, id=min(TEMPLATE_NAMES.keys()), id2=max(TEMPLATE_NAMES.keys()))
        menu1.Append(wx.ID_OPEN, "Open\tCtrl+O")
        self.Bind(wx.EVT_MENU, self.open, id=wx.ID_OPEN)
        menu1.Append(160, "Open With Encoding")
        self.Bind(wx.EVT_MENU, self.openWithEncoding, id=160)
        menu1.Append(112, "Open Folder\tShift+Ctrl+O")
        self.Bind(wx.EVT_MENU, self.openFolder, id=112)
        self.submenu2 = wx.Menu()
        ID_OPEN_RECENT = 2000
        recentFiles = []
        filename = ensureNFD(os.path.join(TEMP_PATH,'.recent.txt'))
        if os.path.isfile(filename):
            f = codecs.open(filename, "r", encoding="utf-8")
            for line in f.readlines():
                recentFiles.append(line.replace("\n", ""))
            f.close()
        if recentFiles:
            for file in recentFiles:
                self.submenu2.Append(ID_OPEN_RECENT, file)
                ID_OPEN_RECENT += 1
        if ID_OPEN_RECENT > 2000:
            for i in range(2000, ID_OPEN_RECENT):
                self.Bind(wx.EVT_MENU, self.openRecent, id=i)
        menu1.AppendSubMenu(self.submenu2, "Open Recent...")
        menu1.AppendSeparator()
<<<<<<< HEAD
        menu1.Append(3050, "Split Window")
        self.Bind(wx.EVT_MENU, self.splitWindow, id=3050)
        menu1.Append(3051, "Unsplit Window")
        self.Bind(wx.EVT_MENU, self.unsplitWindow, id=3051)
=======
        menu1.Append(11600, "Reload Current File\tCtrl+1")
        self.Bind(wx.EVT_MENU, self.reloadCurrentFile, id=11600)
>>>>>>> 6f9e1c76
        menu1.AppendSeparator()
        menu1.Append(wx.ID_CLOSE, "Close\tCtrl+W")
        self.Bind(wx.EVT_MENU, self.close, id=wx.ID_CLOSE)
        menu1.Append(wx.ID_CLOSE_ALL, "Close All Tabs\tShift+Ctrl+W")
        self.Bind(wx.EVT_MENU, self.closeAll, id=wx.ID_CLOSE_ALL)
        menu1.Append(wx.ID_SAVE, "Save\tCtrl+S")
        self.Bind(wx.EVT_MENU, self.save, id=wx.ID_SAVE)
        menu1.Append(wx.ID_SAVEAS, "Save As...\tShift+Ctrl+S")
        self.Bind(wx.EVT_MENU, self.saveas, id=wx.ID_SAVEAS)
        menu1.Append(100, "Save As Template...")
        self.Bind(wx.EVT_MENU, self.saveasTemplate, id=100)
        # TODO : printing not working well enough
        #menu1.AppendSeparator()
        #menu1.Append(wx.ID_PREVIEW, "Print Preview")
        #self.Bind(wx.EVT_MENU, self.OnPrintPreview, id=wx.ID_PREVIEW)
        #menu1.Append(wx.ID_PRINT, "Print\tCtrl+P")
        #self.Bind(wx.EVT_MENU, self.OnPrint, id=wx.ID_PRINT)
        if sys.platform != "darwin":
            menu1.AppendSeparator()
        prefItem = menu1.Append(wx.ID_PREFERENCES, "Preferences...\tCtrl+;")
        self.Bind(wx.EVT_MENU, self.openPrefs, prefItem)
        if sys.platform != "darwin":
            menu1.AppendSeparator()
        quitItem = menu1.Append(wx.ID_EXIT, "Quit\tCtrl+Q")
        self.Bind(wx.EVT_MENU, self.OnClose, quitItem)
        self.menuBar.Append(menu1, 'File')

        menu2 = wx.Menu()
        menu2.Append(wx.ID_UNDO, "Undo\tCtrl+Z")
        menu2.Append(wx.ID_REDO, "Redo\tShift+Ctrl+Z")
        self.Bind(wx.EVT_MENU, self.undo, id=wx.ID_UNDO, id2=wx.ID_REDO)
        menu2.AppendSeparator()
        menu2.Append(wx.ID_CUT, "Cut\tCtrl+X")
        self.Bind(wx.EVT_MENU, self.cut, id=wx.ID_CUT)
        menu2.Append(wx.ID_COPY, "Copy\tCtrl+C")
        self.Bind(wx.EVT_MENU, self.copy, id=wx.ID_COPY)
        menu2.Append(wx.ID_PASTE, "Paste\tCtrl+V")
        self.Bind(wx.EVT_MENU, self.paste, id=wx.ID_PASTE)
        menu2.Append(wx.ID_SELECTALL, "Select All\tCtrl+A")
        self.Bind(wx.EVT_MENU, self.selectall, id=wx.ID_SELECTALL)
        menu2.AppendSeparator()
        menu2.Append(200, "Add to Pasting List\tShift+Ctrl+C")
        self.Bind(wx.EVT_MENU, self.listCopy, id=200)
        menu2.Append(201, "Paste From List\tShift+Ctrl+V")
        self.Bind(wx.EVT_MENU, self.listPaste, id=201)
        menu2.Append(202, "Save Pasting List")
        self.Bind(wx.EVT_MENU, self.saveListPaste, id=202)
        menu2.Append(203, "Load Pasting List")
        self.Bind(wx.EVT_MENU, self.loadListPaste, id=203)
        menu2.Append(204, "Edit Pasting List")
        self.Bind(wx.EVT_MENU, self.editPastingList, id=204)
        menu2.AppendSeparator()
        menu2.Append(107, "Remove Trailing White Space")
        self.Bind(wx.EVT_MENU, self.removeTrailingWhiteSpace, id=107)
        menu2.AppendSeparator()
        menu2.Append(103, "Fold All\tCtrl+I")
        self.Bind(wx.EVT_MENU, self.fold, id=103)
        menu2.Append(104, "Expand All\tShift+Ctrl+I")
        self.Bind(wx.EVT_MENU, self.fold, id=104)
        menu2.Append(105, "Fold/Expand Current Scope\tCtrl+8")
        self.Bind(wx.EVT_MENU, self.foldExpandScope, id=105)
        menu2.Append(108, "Un/Comment Selection\tCtrl+J")
        self.Bind(wx.EVT_MENU, self.OnComment, id=108)
        menu2.Append(121, "Insert File Path...\tShift+Ctrl+P")
        self.Bind(wx.EVT_MENU, self.insertPath, id=121)
        menu2.AppendSeparator()
        submenublk = wx.Menu()
        submenublk.Append(400, "Insert Code Block Head\tCtrl+B")
        submenublk.Append(401, "Insert Code Block Tail\tShift+Ctrl+B")
        submenublk.Append(402, "Select Code Block\tCtrl+,")
        self.Bind(wx.EVT_MENU, self.onCodeBlock, id=400, id2=402)
        menu2.AppendSubMenu(submenublk, "Code Blocks")
        menu2.AppendSeparator()
        menu2.Append(114, "Auto Complete container syntax", kind=wx.ITEM_CHECK)
        self.Bind(wx.EVT_MENU, self.autoCompContainer, id=114)
        menu2.Check(114, PREFERENCES.get("auto_comp_container", 0))
        menu2.Append(115, "Auto Complete CPP class attributes", kind=wx.ITEM_CHECK)
        self.Bind(wx.EVT_MENU, self.autoCompCpp, id=115)
        menu2.Check(115, PREFERENCES.get("auto_comp_cpp", 0))
        menu2.AppendSeparator()
        submenu2 = wx.Menu()
        submenu2.Append(170, "Convert Selection to Uppercase\tCtrl+U")
        submenu2.Append(171, "Convert Selection to Lowercase\tShift+Ctrl+U")
        self.Bind(wx.EVT_MENU, self.upperLower, id=170, id2=171)
        submenu2.Append(172, "Convert Tabs to Spaces")
        self.Bind(wx.EVT_MENU, self.tabsToSpaces, id=172)
        menu2.AppendSubMenu(submenu2, "Text Converters")
        menu2.AppendSeparator()
        menu2.Append(140, "Goto line...\tCtrl+L")
        self.Bind(wx.EVT_MENU, self.gotoLine, id=140)
        menu2.Append(141, "Quick Search\tCtrl+F")
        self.Bind(wx.EVT_MENU, self.quickSearch, id=141)
        menu2.Append(142, "Quick Search Word Under Caret\tShift+Ctrl+J")
        self.Bind(wx.EVT_MENU, self.quickSearchWordUnderCaret, id=142)
        menu2.Append(143, "Search Again Next...\tCtrl+G")
        menu2.Append(144, "Search Again Previous...\tShift+Ctrl+G")
        self.Bind(wx.EVT_MENU, self.searchAgain, id=143, id2=144)
        menu2.Append(146, "Search in Project Files\tShift+Ctrl+H")
        self.Bind(wx.EVT_MENU, self.searchInProject, id=146)
        menu2.Append(wx.ID_FIND, "Find/Replace\tShift+Ctrl+F")
        self.Bind(wx.EVT_MENU, self.showFind, id=wx.ID_FIND)
        self.menuBar.Append(menu2, 'Code')

        self.menu3 = wx.Menu()
        self.menu3.Append(299, "Set Current Document as Master")
        self.Bind(wx.EVT_MENU, self.setMasterDocument, id=299)
        self.menu3.AppendSeparator()
        self.menu3.Append(300, "Run\tCtrl+R")
        self.Bind(wx.EVT_MENU, self.runner, id=300)
        self.menu3.Append(301, "Run Selection\tShift+Ctrl+R")
        self.Bind(wx.EVT_MENU, self.runSelection, id=301)
        self.menu3.Append(302, "Run Line/Selection as Pyo\tCtrl+E")
        self.Bind(wx.EVT_MENU, self.runSelectionAsPyo, id=302)
        self.menu3.Append(303, "Execute Line/Selection as Python\tShift+Ctrl+E")
        self.Bind(wx.EVT_MENU, self.execSelection, id=303)
        self.menu3.AppendSeparator()
        self.backServerItem = self.menu3.Append(304, "Start Pyo Background Server")
        self.Bind(wx.EVT_MENU, self.startStopBackgroundServer, id=304)
        self.sendToServerItem = self.menu3.Append(305, "Send Line/Selection to Pyo Background Server\tCtrl+.")
        self.sendToServerItem.Enable(False)
        self.Bind(wx.EVT_MENU, self.sendSelectionToBackgroundServer, id=305)
        self.menuBar.Append(self.menu3, 'Process')

        menu4 = wx.Menu()
        menu4.Append(wx.ID_ZOOM_IN, "Zoom in\tCtrl+=")
        menu4.Append(wx.ID_ZOOM_OUT, "Zoom out\tCtrl+-")
        self.Bind(wx.EVT_MENU, self.zoom, id=wx.ID_ZOOM_IN, id2=wx.ID_ZOOM_OUT)
        menu4.AppendSeparator()
        menu4.Append(130, "Show Invisibles", kind=wx.ITEM_CHECK)
        menu4.Check(130, PREFERENCES.get("show_invisibles", 0))
        self.Bind(wx.EVT_MENU, self.showInvisibles, id=130)
        menu4.Append(131, "Show Edge Line", kind=wx.ITEM_CHECK)
        menu4.Check(131, PREFERENCES.get("show_edge_line", 0))
        self.Bind(wx.EVT_MENU, self.showEdge, id=131)
        menu4.Append(132, "Wrap Text Line", kind=wx.ITEM_CHECK)
        menu4.Check(132, PREFERENCES.get("wrap_text_line", 0))
        self.Bind(wx.EVT_MENU, self.wrapMode, id=132)
        menu4.AppendSeparator()
        self.showProjItem = menu4.Append(50, "Show Folder Panel", kind=wx.ITEM_CHECK)
        self.Bind(wx.EVT_MENU, self.showHideFolderPanel, id=50)
        self.showMarkItem = menu4.Append(49, "Show Markers Panel", kind=wx.ITEM_CHECK)
        self.Bind(wx.EVT_MENU, self.showHideMarkersPanel, id=49)
        self.showOutputItem = menu4.Append(48, "Show Output Panel", kind=wx.ITEM_CHECK)
        self.Bind(wx.EVT_MENU, self.showHideOutputPanel, id=48)
        menu4.AppendSeparator()
        menu4.Append(190, "Open Documentation Frame\tShift+Ctrl+D")
        self.Bind(wx.EVT_MENU, self.showDocFrame, id=190)
        menu4.Append(180, "Open Documentation for Pyo Object Under Caret\tCtrl+D")
        self.Bind(wx.EVT_MENU, self.showDoc, id=180)
        menu4.Append(181, "Show args for Pyo Object Under Caret\tShift+Return")
        self.Bind(wx.EVT_MENU, self.showArgs, id=181)
        menu4.Append(182, "Show __doc__ String for Word Under Caret\tCtrl+Return")
        self.Bind(wx.EVT_MENU, self.showDocString, id=182)
        menu4.AppendSeparator()
        menu4.Append(185, "Rebuild Documentation")
        self.Bind(wx.EVT_MENU, self.rebuildDoc, id=185)
        self.menuBar.Append(menu4, 'View')

        self.menu5 = wx.Menu()
        ID_STYLE = 500
        for st in [f for f in os.listdir(STYLES_PATH) if f[0] != "."]:
            self.menu5.Append(ID_STYLE, st, "", wx.ITEM_RADIO)
            if st == PREFERENCES.get("pref_style", "Default"): self.menu5.Check(ID_STYLE, True)
            ID_STYLE += 1
        self.menu5.AppendSeparator()
        self.menu5.Append(499, "Open Style Editor")
        self.Bind(wx.EVT_MENU, self.openStyleEditor, id=499)
        self.menuBar.Append(self.menu5, 'Styles')
        for i in range(500, ID_STYLE):
            self.Bind(wx.EVT_MENU, self.changeStyle, id=i)

        self.menu7 = wx.Menu()
        self.makeSnippetMenu()
        self.menuBar.Append(self.menu7, "Snippets")

        menu8 = wx.Menu()
        menu8.Append(600, "Add Marker to Current Line\tShift+Ctrl+M")
        self.Bind(wx.EVT_MENU, self.addMarker, id=600)
        menu8.Append(601, "Delete Current Line Marker\tShift+Ctrl+K")
        self.Bind(wx.EVT_MENU, self.deleteMarker, id=601)
        menu8.Append(604, "Delete All Markers")
        self.Bind(wx.EVT_MENU, self.deleteAllMarkers, id=604)
        menu8.AppendSeparator()
        menu8.Append(602, 'Navigate Markers Upward\tCtrl+9')
        menu8.Append(603, 'Navigate Markers Downward\tCtrl+0')
        self.Bind(wx.EVT_MENU, self.navigateMarkers, id=602, id2=603)
        self.menuBar.Append(menu8, "Markers")

        self.menu6 = wx.Menu()
        ID_EXAMPLE = 1000
        for folder in EXAMPLE_FOLDERS:
            if folder.startswith("__init__") or folder == "__pycache__":
                continue
            exmenu = wx.Menu(folder.lower())
            for ex in sorted([exp for exp in os.listdir(os.path.join(EXAMPLE_PATH, folder.lower())) if exp != "__pycache__" and exp != "__init__.py" and exp[0] != "." and not exp.endswith("pyc")]):
                exmenu.Append(ID_EXAMPLE, ex)
                ID_EXAMPLE += 1
            self.menu6.AppendSubMenu(exmenu, folder)
            ID_EXAMPLE += 1
        self.Bind(wx.EVT_MENU, self.openExample, id=1000, id2=ID_EXAMPLE)
        self.menuBar.Append(self.menu6, "Pyo Examples")

        self.ID_FILTERS = 12000
        self.filters_menu = wx.Menu()
        self.filters_menu.Append(11998, "Open Filters File")
        self.Bind(wx.EVT_MENU, self.openFilters, id=11998)
        self.filters_menu.Append(11999, "Rebuild Filters Menu")
        self.Bind(wx.EVT_MENU, self.buildFilterMenu, id=11999)
        self.filters_menu.AppendSeparator()
        self.buildFilterMenu()
        self.menuBar.Append(self.filters_menu, "Filters")

        windowMenu = wx.Menu()
        aEntry = wx.AcceleratorEntry(wx.ACCEL_CTRL, wx.WXK_TAB, 10001)
        windowMenu.Append(10001, 'Navigate Tabs Forward\t%s' % aEntry.ToString())
        aEntry = wx.AcceleratorEntry(wx.ACCEL_CTRL|wx.ACCEL_SHIFT, wx.WXK_TAB, 10002)
        windowMenu.Append(10002, 'Navigate Tabs Backward\t%s' % aEntry.ToString())
        self.Bind(wx.EVT_MENU, self.onSwitchTabs, id=10001, id2=10002)
        self.menuBar.Append(windowMenu, '&Window')

        helpmenu = wx.Menu()
        helpItem = helpmenu.Append(wx.ID_ABOUT, '&About %s %s' % (APP_NAME, APP_VERSION), 'wxPython RULES!!!')
        self.Bind(wx.EVT_MENU, self.onHelpAbout, helpItem)
        helpmenu.Append(999, 'Show Editor Key Commands')
        self.Bind(wx.EVT_MENU, self.onShowEditorKeyCommands, id=999)
        helpmenu.Append(998, 'Tutorial: How to Create a Custom PyoObject - RingMod')
        self.Bind(wx.EVT_MENU, self.openTutorial, id=998)
        helpmenu.Append(997, 'Tutorial: How to Create a Custom PyoObject - Flanger')
        self.Bind(wx.EVT_MENU, self.openTutorial, id=997)
        helpmenu.Append(996, 'Tutorial: How to Create a Custom PyoTableObject - TriTable')
        self.Bind(wx.EVT_MENU, self.openTutorial, id=996)
        self.menuBar.Append(helpmenu, '&Help')

        self.SetMenuBar(self.menuBar)

        self.status = self.CreateStatusBar()
        self.status.Bind(wx.EVT_SIZE, self.StatusOnSize)
        self.status.SetFieldsCount(3)

        if PLATFORM == "darwin":
            ststyle = wx.TE_PROCESS_ENTER|wx.NO_BORDER
            sth = self.status.GetSize()[1] #16
            cch = -1
        elif PLATFORM.startswith("linux"):
            ststyle = wx.TE_PROCESS_ENTER|wx.SIMPLE_BORDER
            sth = self.status.GetSize()[1]+1 #20
            cch = self.status.GetSize()[1] #21
        elif PLATFORM == "win32":
            ststyle = wx.TE_PROCESS_ENTER|wx.SIMPLE_BORDER
            sth = 20
            cch = 20

        self.field1X, field1Y = self.status.GetTextExtent("Quick Search:")
        self.status.SetStatusWidths([self.field1X+9,-1,-2])
        self.status.SetStatusText("Quick Search:", 0)
        self.status_search = wx.TextCtrl(self.status, wx.ID_ANY, size=(150,sth), style=ststyle)
        self.status_search.Bind(wx.EVT_TEXT_ENTER, self.onQuickSearchEnter)

        self.cc = FileSelectorCombo(self.status, size=(250, cch), style=wx.CB_READONLY)
        self.tcp = TreeCtrlComboPopup()
        self.cc.SetPopupControl(self.tcp)
        self.Reposition()

        self.showProjectTree(PREFERENCES.get("show_folder_panel", 0))
        self.showMarkersPanel(PREFERENCES.get("show_markers_panel", 0))
        self.showOutputPanel(PREFERENCES.get("show_output_panel", 1))

        if INSTALLATION_ERROR_MESSAGE != "":
            report = wx.MessageDialog(self, INSTALLATION_ERROR_MESSAGE, "Installation Report", wx.OK|wx.ICON_INFORMATION|wx.STAY_ON_TOP)
            report.ShowModal()
            report.Destroy()

        if foldersToOpen:
            for p in foldersToOpen:
                self.panel.project.loadFolder(p)
                sys.path.append(p)

        if filesToOpen:
            for f in filesToOpen:
                self.panel.addPage(f)

        wx.CallAfter(self.buildDoc)

    def splitWindow(self, evt):
        self.panel.splitWindow()

    def unsplitWindow(self, evt):
        self.panel.unsplitWindow()

    def Reposition(self):
        if PLATFORM == "darwin":
            yoff1 = -1
            yoff2 = -5
        elif PLATFORM.startswith("linux"):
            yoff1 = -2
            yoff2 = -1
        elif PLATFORM == "win32":
            yoff1 = 0
            yoff2 = -1

        self.status.SetStatusText("Quick Search:", 0)
        rect = self.status.GetFieldRect(1)
        self.status_search.SetPosition((self.field1X+12, rect.y+yoff1))
        rect = self.status.GetFieldRect(2)
        if rect.x > self.field1X+160:
            self.cc.SetPosition((rect.x, rect.y+yoff2))

    def onCodeBlock(self, evt):
        if evt.GetId() == 400:
            self.panel.editor.insertBlockHead()
        elif evt.GetId() == 401:
            self.panel.editor.insertBlockTail()
        elif evt.GetId() == 402:
            self.panel.editor.selectCodeBlock()

    def setMasterDocument(self, evt):
        if self.master_document == None:
            self.master_document = self.panel.editor.path
            self.menu3.SetLabel(299, "Revert Master Document to None")
        else:
            self.master_document = None
            self.menu3.SetLabel(299, "Set Current Document as Master")

    def StatusOnSize(self, evt):
        self.Reposition()

    def rebuildStyleMenu(self):
        items = self.menu5.GetMenuItems()
        for item in items:
            self.menu5.Delete(item.GetId())
        ID_STYLE = 500
        for st in [f for f in os.listdir(STYLES_PATH) if f[0] != "."]:
            self.menu5.Append(ID_STYLE, st, "", wx.ITEM_RADIO)
            ID_STYLE += 1
        self.menu5.AppendSeparator()
        self.menu5.Append(499, "Open Style Editor")
        self.Bind(wx.EVT_MENU, self.openStyleEditor, id=499)
        for i in range(500, ID_STYLE):
            self.Bind(wx.EVT_MENU, self.changeStyle, id=i)

    def reloadSnippetMenu(self):
        items = self.menu7.GetMenuItems()
        for item in items:
            self.menu7.Delete(item.GetId())
        self.makeSnippetMenu()

    def makeSnippetMenu(self):
        itemId = 30000
        accel_entries = []
        for cat in SNIPPETS_CATEGORIES:
            submenu = wx.Menu(title=cat)
            files = [f for f in os.listdir(os.path.join(SNIPPETS_PATH, cat))]
            for file in files:
                with codecs.open(os.path.join(SNIPPETS_PATH, cat, file), "r", encoding="utf-8") as f:
                    text = f.read()
                spos = text.find("=")
                dictext = text[spos+1:]
                snippet = eval(dictext)
                short = snippet["shortcut"]
                accel = 0
                if "Shift" in short:
                    accel |= wx.ACCEL_SHIFT
                    short = short.replace("Shift", "")
                if "XCtrl" in short:
                    accel |= wx.ACCEL_CTRL
                    short = short.replace("XCtrl", "")
                if "Ctrl" in short:
                    if PLATFORM == "darwin":
                        accel |= wx.ACCEL_CMD
                    else:
                        accel |= wx.ACCEL_CTRL
                    short = short.replace("Ctrl", "")
                if "Alt" in short:
                    accel |= wx.ACCEL_ALT
                    short = short.replace("Alt", "")
                if accel == 0:
                    accel = wx.ACCEL_NORMAL
                short = short.replace("-", "")
                if short != "":
                    accel_tuple = wx.AcceleratorEntry(accel, ord(short), itemId)
                    accel_entries.append(accel_tuple)
                    short = accel_tuple.ToString()
                    submenu.Append(itemId, "%s\t%s" % (file, short))
                else:
                    submenu.Append(itemId, file)
                self.Bind(wx.EVT_MENU, self.insertSnippet, id=itemId)
                itemId += 1
            self.menu7.AppendSubMenu(submenu, cat)
        if accel_entries != []:
            accel_table = wx.AcceleratorTable(accel_entries)
            self.SetAcceleratorTable(accel_table)

        self.menu7.AppendSeparator()
        self.menu7.Append(51, "Open Snippet Editor")
        self.Bind(wx.EVT_MENU, self.showSnippetEditor, id=51)

    ### Editor functions ###
    def cut(self, evt):
        self.panel.editor.Cut()

    def copy(self, evt):
        self.panel.editor.Copy()

    def listCopy(self, evt):
        text = self.panel.editor.GetSelectedText()
        self.pastingList.append(toSysEncoding(text))

    def paste(self, evt):
        if self.FindFocus() == self.status_search:
            self.status_search.Paste()
        else:
            self.panel.editor.Paste()

    def listPaste(self, evt):
        self.panel.editor.listPaste(self.pastingList)

    def saveListPaste(self, evt):
        if self.pastingList != []:
            dlg = wx.FileDialog(self, message="Save file as ...",
                                defaultDir=os.path.expanduser('~'),
                                style=wx.FD_SAVE)
            if dlg.ShowModal() == wx.ID_OK:
                path = ensureNFD(dlg.GetPath())
                with open(path, "w") as f:
                    f.write(str(self.pastingList))

    def loadListPaste(self, evt):
        dlg = wx.FileDialog(self, message="Choose a file",
                            defaultDir=os.path.expanduser("~"),
                            style=wx.FD_OPEN)
        if dlg.ShowModal() == wx.ID_OK:
            path = dlg.GetPath()
            self.pastingList = []
            with open(path, "r") as f:
                try:
                    pastingList = eval(f.read())
                    if type(pastingList) == list:
                        self.pastingList = pastingList
                except:
                    f.seek(0)
                    for line in f:
                        if line.replace("\n", "").strip() != "":
                            self.pastingList.append(line)

    def editPastingList(self, evt):
        f = PastingListEditorFrame(self, self.pastingList)
        f.Show()

    def selectall(self, evt):
        self.panel.editor.SelectAll()

    def upperLower(self, evt):
        if evt.GetId() == 170:
            self.panel.editor.UpperCase()
        else:
            self.panel.editor.LowerCase()

    def tabsToSpaces(self, evt):
        self.panel.editor.tabsToSpaces()

    def buildFilterMenu(self, evt=None):
        if self.ID_FILTERS != 12000:
            for i in range(12000, self.ID_FILTERS):
                self.filters_menu.Delete(i)
        ID_FILTERS = 12000
        with codecs.open(FILTERS_FILE, "r", encoding="utf-8") as f:
            for line in f.readlines():
                if line.startswith("def "):
                    ppos = line.find("(")
                    name = line[4:ppos]
                    self.filters_menu.Append(ID_FILTERS, name)
                    self.Bind(wx.EVT_MENU, self.applyFilter, id=ID_FILTERS)
                    self.filters[ID_FILTERS] = name
                    ID_FILTERS += 1
        self.ID_FILTERS = ID_FILTERS

    def openFilters(self, evt):
        self.panel.addPage(FILTERS_FILE)

    def applyFilter(self, evt):
        with codecs.open(FILTERS_FILE, "r", encoding="utf-8") as f:
            text = f.read()
        functions = {}
        exec(text, functions)
        filter = self.filters[evt.GetId()]
        text = self.panel.editor.GetSelectedText()
        if text == "":
            dlg = wx.MessageDialog(self,
                                   "You must select some text to apply a filter...",
                                   "No selected text!",
                                   style=wx.OK | wx.STAY_ON_TOP)
            dlg.ShowModal()
            dlg.Destroy()
        else:
            self.panel.editor.ReplaceSelection(functions[filter](text))

    def undo(self, evt):
        if evt.GetId() == wx.ID_UNDO:
            self.panel.editor.Undo()
        else:
            self.panel.editor.Redo()

    def zoom(self, evt):
        if evt.GetId() == wx.ID_ZOOM_IN:
            self.panel.editor.SetZoom(self.panel.editor.GetZoom() + 1)
        else:
            self.panel.editor.SetZoom(self.panel.editor.GetZoom() - 1)

    def showInvisibles(self, evt):
        state = evt.GetInt()
        PREFERENCES["show_invisibles"] = state
        for i in range(self.panel.notebook.GetPageCount()):
            ed = self.panel.notebook.GetPage(i)
            ed.showInvisibles(state)

    def showEdge(self, evt):
        state = evt.GetInt()
        PREFERENCES["show_edge_line"] = state
        for i in range(self.panel.notebook.GetPageCount()):
            ed = self.panel.notebook.GetPage(i)
            ed.showEdge(state)

    def wrapMode(self, evt):
        state = evt.GetInt()
        PREFERENCES["wrap_text_line"] = state
        mode = {0: stc.STC_WRAP_NONE, 1: stc.STC_WRAP_WORD}[state]
        for i in range(self.panel.notebook.GetPageCount()):
            ed = self.panel.notebook.GetPage(i)
            ed.SetWrapMode(mode)

    def removeTrailingWhiteSpace(self, evt):
        self.panel.editor.removeTrailingWhiteSpace()

    def addMarker(self, evt):
        line = self.panel.editor.GetCurrentLine()
        self.panel.editor.addMarker(line)

    def deleteMarker(self, evt):
        line = self.panel.editor.GetCurrentLine()
        self.panel.editor.deleteMarker(line)

    def deleteAllMarkers(self, evt):
        self.panel.editor.deleteAllMarkers()

    def navigateMarkers(self, evt):
        if evt.GetId() == 602:
            self.panel.editor.navigateMarkers(down=False)
        else:
            self.panel.editor.navigateMarkers(down=True)

    def gotoLine(self, evt):
        dlg = wx.TextEntryDialog(self, "Enter a line number:", "Go to Line")
        val = -1
        if dlg.ShowModal() == wx.ID_OK:
            try:
                val = int(dlg.GetValue())
            except:
                val = -1
        dlg.Destroy()
        if val != -1:
            val -= 1
            pos = self.panel.editor.FindColumn(val, 0)
            self.panel.editor.GotoLine(val)
            first = self.panel.editor.GetFirstVisibleLine()
            if val == first:
                self.panel.editor.LineScroll(0, -self.panel.editor.LinesOnScreen() // 2)
            else:
                self.panel.editor.LineScroll(0, self.panel.editor.LinesOnScreen() // 2)
            #self.panel.editor.SetCurrentPos(pos)
            #self.panel.editor.EnsureVisible(val)
            #self.panel.editor.EnsureCaretVisible()
            wx.CallAfter(self.panel.editor.SetAnchor, pos)

    def OnComment(self, evt):
        self.panel.editor.OnComment()

    def fold(self, event):
        if event.GetId() == 103:
            self.panel.editor.FoldAll()
        else:
            self.panel.editor.ExpandAll()

    def foldExpandScope(self, evt):
        self.panel.editor.foldExpandCurrentScope()

    def autoCompContainer(self, evt):
        state = evt.GetInt()
        PREFERENCES["auto_comp_container"] = state
        self.panel.editor.showAutoCompContainer(state)

    def autoCompCpp(self, evt):
        state = evt.GetInt()
        PREFERENCES["auto_comp_cpp"] = state
        self.panel.editor.showAutoCompCpp(state)

    def showFind(self, evt):
        self.panel.editor.OnShowFindReplace()

    def quickSearch(self, evt):
        self.status.SetStatusText("Quick Search:", 0)
        self.status_search.SetFocus()
        self.status_search.SelectAll()

    def quickSearchWordUnderCaret(self, evt):
        self.status.SetStatusText("Quick Search:", 0)
        word = self.panel.editor.getWordUnderCaret()
        self.status_search.SetValue(word)
        self.onQuickSearchEnter(None)

    def onQuickSearchEnter(self, evt):
        str = self.status_search.GetValue()
        self.panel.editor.SetFocus()
        self.panel.editor.OnQuickSearch(str)

    def searchAgain(self, evt):
        if evt.GetId() == 143:
            next = True
        else:
            next = False
        str = self.status_search.GetValue()
        self.panel.editor.OnQuickSearch(str, next)

    def searchInProject(self, evt):
        ok = False
        search = ""
        choices = list(self.panel.project.projectDict.keys())
        if len(choices) == 0:
            dlg = wx.MessageDialog(self, 'You must load at least one folder to use the "Search in Project Files" option.',
                                    'No project folder', wx.OK | wx.ICON_INFORMATION)
            dlg.ShowModal()
            dlg.Destroy()
        elif len(choices) == 1:
            rootdir = self.panel.project.projectDict[choices[0]]
            ok = True
        else:
            dlg = wx.SingleChoiceDialog(self, 'Choose a project folder...', 'Search in project files',
                                        choices, wx.CHOICEDLG_STYLE)
            if dlg.ShowModal() == wx.ID_OK:
                root = dlg.GetStringSelection()
                rootdir = self.panel.project.projectDict[root]
                ok = True
        if ok:
            dlg = wx.TextEntryDialog(self, 'Enter a search term...', 'Search in Project Files')
            if dlg.ShowModal() == wx.ID_OK:
                search = dlg.GetValue()
            dlg.Destroy()
            if search:
                wx.CallAfter(self.doSearchInProject, rootdir, ensureNFD(search))

    def doSearchInProject(self, rootdir, search):
        result = {}
        filters = ["build", "__pycache__"]
        busy = wx.BusyCursor()
        for root, dirs, files in os.walk(rootdir):
            if os.path.split(root)[1].startswith("."):
                filters.append(os.path.split(root)[1])
                continue
            filter_detect = False
            for filter in filters:
                if filter in root:
                    filter_detect = True
                    break
            if filter_detect:
                continue
            for file in files:
                filepath = os.path.join(root, file).replace(rootdir, "")
                if filepath.endswith("~"):
                    continue
                try:
                    with open(os.path.join(root, file), "r") as f:
                        for i, line in enumerate(f.readlines()):
                            if "\0" in line:
                                # binary file detected
                                break
                            if search.lower() in line.lower():
                                if filepath not in result:
                                    result[filepath] = ([], [])
                                result[filepath][0].append(i+1)
                                if len(line) < 50:
                                    result[filepath][1].append(line.strip().replace("\n", ""))
                                else:
                                    pos = line.lower().find(search.lower())
                                    p1 = pos - 25
                                    if p1 < 0:
                                        p1, pre = 0, ""
                                    else:
                                        pre = "... "
                                    p2 = pos + 25
                                    if p2 >= len(line):
                                        p2, post = len(line), ""
                                    else:
                                        post = " ..."
                                    result[filepath][1].append(pre + line[p1:p2].strip().replace("\n", "") + post)
                except:
                    pass
        del busy
        if result:
            f = SearchProjectFrame(self, rootdir, result)

    def insertPath(self, evt):
        dlg = wx.FileDialog(self, message="Choose a file",
                            defaultDir=PREFERENCES.get("insert_path", os.path.expanduser("~")),
                            defaultFile="", style=wx.FD_OPEN | wx.FD_MULTIPLE)
        if dlg.ShowModal() == wx.ID_OK:
            paths = dlg.GetPaths()
            if len(paths) == 1:
                text = ensureNFD(paths[0])
                if PLATFORM == "win32":
                    text = text.replace("\\", "/")
                self.panel.editor.ReplaceSelection("'" + text + "'")
            else:
                text = ", ".join(["'"+ensureNFD(path)+"'" for path in paths])
                if PLATFORM == "win32":
                    text = text.replace("\\", "/")
                self.panel.editor.ReplaceSelection("[" + text + "]")
            PREFERENCES["insert_path"] = os.path.split(paths[0])[0]
        dlg.Destroy()

    def insertSnippet(self, evt):
        id = evt.GetId()
        menu = self.menu7
        item = menu.FindItemById(id)
        name = item.GetLabel()
        category = item.GetMenu().GetTitle()
        with codecs.open(os.path.join(ensureNFD(SNIPPETS_PATH), category, name), "r", encoding="utf-8") as f:
            text = f.read()
        spos = text.find("=")
        dictext = text[spos+1:]
        snippet = eval(dictext)
        self.panel.editor.insertSnippet(snippet["value"])

    def openStyleEditor(self, evt):
        self.style_frame.Show()

    def changeStyle(self, evt):
        menu = self.GetMenuBar()
        id = evt.GetId()
        st = menu.FindItemById(id).GetLabel()
        self.setStyle(st, fromMenu=True)
        self.style_frame.setCurrentStyle(st)

    def setStyle(self, st, fromMenu=False):
        global STYLES
        with codecs.open(os.path.join(ensureNFD(STYLES_PATH), st), "r", encoding="utf-8") as f:
            text = f.read()
        spos = text.find("=")
        dictext = text[spos+1:]
        style = eval(dictext)
        STYLES = copy.deepcopy(style)
        if 'face' not in STYLES:
            STYLES['face'] = DEFAULT_FONT_FACE
        if 'size' not in STYLES:
            STYLES['size'] = FONT_SIZE
        if 'size2' not in STYLES:
            STYLES['size2'] = FONT_SIZE2

        for i in range(self.panel.notebook.GetPageCount()):
            ed = self.panel.notebook.GetPage(i)
            ed.setStyle()
        self.panel.project.setStyle()
        self.panel.markers.scroll.setStyle()
        self.panel.outputlog.editor.setStyle()

        PREFERENCES["pref_style"] = st

        if not fromMenu:
            itemList = self.menu5.GetMenuItems()
            for item in itemList:
                if self.menu5.GetLabelText(item.GetId()) == st:
                    self.menu5.Check(item.GetId(), True)
                    break

    def onSwitchTabs(self, evt):
        if evt.GetId() == 10001:
            forward = True
        else:
            forward = False
        self.panel.notebook.AdvanceSelection(forward)

    ### Open Prefs ang Logs ###
    def openPrefs(self, evt):
        dlg = PreferencesDialog()
        if dlg.ShowModal() == wx.ID_OK:
            dlg.writePrefs()
        dlg.Destroy()

    def showSnippetEditor(self, evt):
        self.snippet_frame.Show()

    def showHideFolderPanel(self, evt):
        state = evt.GetInt()
        self.showProjectTree(state)

    def showHideMarkersPanel(self, evt):
        state = evt.GetInt()
        self.showMarkersPanel(state)

    def showHideOutputPanel(self, evt):
        state = evt.GetInt()
        self.showOutputPanel(state)

    def showProjectTree(self, state):
        self.showProjItem.Check(state)
        PREFERENCES["show_folder_panel"] = state
        if state:
            if self.panel.project.IsShownOnScreen():
                return
            if not self.panel.splitter.IsSplit():
                self.panel.splitter.SplitVertically(self.panel.left_splitter, self.panel.right_splitter, 200)
                h = self.panel.GetSize()[1]
                self.panel.left_splitter.SplitHorizontally(self.panel.project, self.panel.markers, h * 3 // 4)
                self.panel.left_splitter.Unsplit(self.panel.markers)
            else:
                h = self.panel.GetSize()[1]
                self.panel.left_splitter.SplitHorizontally(self.panel.project, self.panel.markers, h * 3 // 4)
        else:
            if self.panel.markers.IsShown():
                self.panel.left_splitter.Unsplit(self.panel.project)
            else:
                self.panel.splitter.Unsplit(self.panel.left_splitter)

    def showMarkersPanel(self, state):
        self.showMarkItem.Check(state)
        PREFERENCES["show_markers_panel"] = state
        if state:
            if self.panel.markers.IsShownOnScreen():
                return
            if not self.panel.splitter.IsSplit():
                self.panel.splitter.SplitVertically(self.panel.left_splitter, self.panel.right_splitter, 200)
                h = self.panel.GetSize()[1]
                self.panel.left_splitter.SplitHorizontally(self.panel.project, self.panel.markers, h * 3 // 4)
                self.panel.left_splitter.Unsplit(self.panel.project)
            else:
                h = self.panel.GetSize()[1]
                self.panel.left_splitter.SplitHorizontally(self.panel.project, self.panel.markers, h * 3 // 4)
        else:
            if self.panel.project.IsShown():
                self.panel.left_splitter.Unsplit(self.panel.markers)
            else:
                self.panel.splitter.Unsplit(self.panel.left_splitter)

    def showOutputPanel(self, state):
        self.showOutputItem.Check(state)
        PREFERENCES["show_output_panel"] = state
        if state:
            if self.panel.outputlog.IsShownOnScreen():
                return
            h = self.panel.GetSize()[1]
            self.panel.right_splitter.SplitHorizontally(self.panel.editorPanel, self.panel.outputlog, h * 4 // 5 - h)
        else:
            if not self.panel.outputlog.IsShownOnScreen():
                return
            self.panel.right_splitter.Unsplit(self.panel.outputlog)

    ### New / Open / Save / Delete ###
    def new(self, event):
        self.panel.addNewPage()

    def newFromTemplate(self, event):
        self.panel.addNewPage()
        temp = TEMPLATE_DICT[event.GetId()]
        self.panel.editor.setText(temp)

    def newRecent(self, file):
        filename = ensureNFD(os.path.join(TEMP_PATH,'.recent.txt'))
        try:
            f = codecs.open(filename, "r", encoding="utf-8")
            lines = [line.replace("\n", "") for line in f.readlines()]
            f.close()
        except:
            lines = []
        if not file in lines:
            f = codecs.open(filename, "w", encoding="utf-8")
            lines.insert(0, file)
            if len(lines) > 20:
                lines = lines[0:20]
            for line in lines:
                f.write(line + '\n')
            f.close()
        subId2 = 2000
        if lines != []:
            for item in self.submenu2.GetMenuItems():
                self.submenu2.Delete(item.GetId())
            for file in lines:
                self.submenu2.Append(subId2, toSysEncoding(file))
                subId2 += 1
        if subId2 > 2000:
            for i in range(2000, subId2):
                self.Bind(wx.EVT_MENU, self.openRecent, id=i)

    def openRecent(self, event):
        menu = self.GetMenuBar()
        id = event.GetId()
        file = menu.FindItemById(id).GetLabel()
        self.panel.addPage(ensureNFD(file))

    def open(self, event, encoding=None):
        dlg = wx.FileDialog(self, message="Choose a file",
            defaultDir=PREFERENCES.get("open_file_path", os.path.expanduser("~")),
            defaultFile="", style=wx.FD_OPEN | wx.FD_MULTIPLE)
        if dlg.ShowModal() == wx.ID_OK:
            paths = dlg.GetPaths()
            for path in paths:
                filename = ensureNFD(path)
                self.panel.addPage(filename, encoding=encoding)
                self.newRecent(filename)
            PREFERENCES["open_file_path"] = os.path.split(paths[0])[0]
        dlg.Destroy()

    def openWithEncoding(self, event):
        ok = False
        dlg = wx.SingleChoiceDialog(self, 'Choose the encoding:', 'Encoding',
                sorted(ENCODING_DICT.keys()), wx.CHOICEDLG_STYLE)
        dlg.SetSize((-1, 370))
        if dlg.ShowModal() == wx.ID_OK:
            encoding = ENCODING_DICT[dlg.GetStringSelection()]
            ok = True
        dlg.Destroy()

        if ok:
            self.open(event, encoding=encoding)

    def openExample(self, event):
        id = event.GetId()
        menu = self.menu6
        item = menu.FindItemById(id)
        filename = item.GetLabel()
        folder = item.GetMenu().GetTitle()
        path = os.path.join(ensureNFD(EXAMPLE_PATH), folder, filename)
        self.panel.addPage(ensureNFD(path))

    def openTutorial(self, event):
        filename = {998: "Tutorial_01_RingMod.py", 997: "Tutorial_02_Flanger.py", 996: "Tutorial_03_TriTable.py"}[event.GetId()]
        if WIN_APP_BUNDLED:
            self.panel.addPage(os.path.join(os.getcwd(), "Resources", filename))
        else:
            filedir = os.path.dirname(os.path.abspath(__file__))
            self.panel.addPage(os.path.join(filedir, filename))

    def openFolder(self, event):
        dlg = wx.DirDialog(self, message="Choose a folder",
            defaultPath=PREFERENCES.get("open_folder_path", os.path.expanduser("~")),
            style=wx.DD_DEFAULT_STYLE)
        if dlg.ShowModal() == wx.ID_OK:
            path = dlg.GetPath()
            self.folder = path
            self.panel.project.loadFolder(self.folder)
            sys.path.append(path)
            PREFERENCES["open_folder_path"] = os.path.split(path)[0]
        dlg.Destroy()

    def reloadCurrentFile(self, event):
        self.panel.reloadPage()

    def save(self, event):
        path = self.panel.editor.path
        if not path or "Untitled-" in path:
            self.saveas(None)
        else:
            self.panel.editor.saveMyFile(path)
            self.SetTitle(path)
            tab = self.panel.notebook.GetSelection()
            self.panel.notebook.SetPageText(tab, os.path.split(path)[1])

    def saveas(self, event):
        deffile = os.path.split(self.panel.editor.path)[1]
        dlg = wx.FileDialog(self, message="Save file as ...",
                            defaultDir=PREFERENCES.get("save_file_path",
                                                       os.path.expanduser("~")),
                            defaultFile=deffile,
                            style=wx.FD_SAVE)
        dlg.SetFilterIndex(0)
        if dlg.ShowModal() == wx.ID_OK:
            path = ensureNFD(dlg.GetPath())
            self.panel.editor.setStyle()
            self.panel.editor.SetCurrentPos(0)
            self.panel.editor.addText(" ", False)
            self.panel.editor.DeleteBackNotLine()
            self.panel.editor.saveMyFile(path)
            self.SetTitle(path)
            tab = self.panel.notebook.GetSelection()
            self.panel.notebook.SetPageText(tab, os.path.split(path)[1])
            self.newRecent(path)
            PREFERENCES["save_file_path"] = os.path.split(path)[0]
        dlg.Destroy()

    def saveasTemplate(self, event):
        dlg = wx.TextEntryDialog(self, 'Give a name to your template:', 'Save file as template...')
        if dlg.ShowModal() == wx.ID_OK:
            fname = dlg.GetValue()
            if not fname.endswith(".py"):
                fname = fname + ".py"
            text = self.panel.editor.GetText()
            with open(os.path.join(TEMPLATE_PATH, fname), "w") as f:
                f.write(text)
        dlg.Destroy()

    def close(self, event):
        action = self.panel.editor.close()
        if action == 'delete':
            self.panel.close_from_menu = True
            self.panel.deletePage()
        else:
            pass
        self.panel.close_from_menu = False

    def closeAll(self, event):
        count = self.panel.notebook.GetPageCount()
        while count > 0:
            count -= 1
            self.panel.setPage(count)
            self.close(None)

    ### Run actions ###
    def getCurrentWorkingDirectory(self):
        if self.master_document != None:
            path = ensureNFD(self.master_document)
        else:
            path = ensureNFD(self.panel.editor.path)
        cwd = os.path.expanduser("~")
        if os.path.isfile(path):
            try:
                cwd = toSysEncoding(os.path.split(path)[0])
            except:
                pass
        return ensureNFD(cwd)

    def addCwdToSysPath(self, text):
        cwd = self.getCurrentWorkingDirectory()
        if sys.platform == "win32":
            cwd = cwd.replace("/", "\\")
            cwd = cwd.replace("\\", "\\\\")
        check1 = check2 = True
        is_future = '__future__' in text
        future_found = not is_future
        is_sys_import = 'import sys' in text
        sys_found = not is_sys_import
        newtext = ""
        for line in text.splitlines():
            if check1:
                if not line.startswith("#"):
                    if not '# encoding:' in text:
                        newtext += '# -*- encoding: %s -*-\n' % encoding_to_add
                    check1 = False
            if not check1 and check2:
                if is_future and '__future__' in line:
                    future_found = True
                if future_found and not '__future__' in line:
                    if not is_sys_import:
                        newtext += 'import sys\nsys.path.append("%s")\n' % cwd
                        check2 = False
                    elif is_sys_import and 'import sys' in line:
                        sys_found = True
                    elif sys_found:
                        newtext += 'sys.path.append("%s")\n' % cwd
                        check2 = False
            newtext += line + "\n"
        return newtext

    def format_outputLog(self, evt):
        data = evt.data
        self.panel.outputlog.appendToLog(data["log"])
        if not data["active"]:
            self.panel.outputlog.removeProcess(data["pid"], data["filename"])

    def run(self, path):
        cwd = self.getCurrentWorkingDirectory()
        th = RunningThread(path, cwd, self)
        if self.master_document != None:
            filename = os.path.split(self.master_document)[1]
        elif "Untitled-" in self.panel.editor.path:
            filename = self.panel.editor.path
        else:
            filename = os.path.split(self.panel.editor.path)[1]
        th.setFileName(filename)
        th.setPID(self.processID)
        self.processes[self.processID] = [th, filename]
        self.panel.outputlog.addProcess(self.processID, filename)
        self.processID += 1
        th.start()

    def runner(self, event):
        if self.master_document != None:
            with codecs.open(self.master_document, "r", encoding="utf-8") as f:
                text = f.read()
        else:
            text = self.panel.editor.GetText()
        if text != "":
            text = self.addCwdToSysPath(text)
            with open(TEMP_FILE, "w") as f:
                f.write(text)
            self.run(TEMP_FILE)

    def runSelection(self, event):
        text = self.panel.editor.GetSelectedText()
        if text != "":
            text = self.addCwdToSysPath(text)
            with open(TEMP_FILE, "w") as f:
                f.write(text)
            self.run(TEMP_FILE)

    def runSelectionAsPyo(self, event):
        text = self.panel.editor.GetSelectedText()
        if text == "":
            pos = self.panel.editor.GetCurrentPos()
            line = self.panel.editor.LineFromPosition(pos)
            text = self.panel.editor.GetLine(line)
        text = self.addCwdToSysPath(text)
        with open(TEMP_FILE, "w") as f:
            f.write("from pyo import *\ns = Server().boot()\n")
            f.write(text)
            f.write("\ns.gui(locals())\n")
        self.run(TEMP_FILE)

    def execSelection(self, event):
        text = self.panel.editor.GetSelectedText()
        if text == "":
            pos = self.panel.editor.GetCurrentPos()
            line = self.panel.editor.LineFromPosition(pos)
            text = self.panel.editor.GetLine(line)
            if not text.startswith("print("):
                text = "print(" + text + ")"
        else:
            pos = self.panel.editor.GetSelectionEnd()
        line = self.panel.editor.LineFromPosition(pos)
        pos = self.panel.editor.GetLineEndPosition(line)
        self.panel.editor.SetCurrentPos(pos)
        self.panel.editor.addText("\n", False)
        with stdoutIO() as s:
            exec(text)
        self.panel.editor.addText(s.getvalue())

    def prepareBackgroundServer(self):
        outDriverIndex = -1
        preferedDriver = PREFERENCES.get("background_server_out_device", "")
        if preferedDriver != "":
            driverList, driverIndexes = pa_get_output_devices()
            driverList = [ensureNFD(driver) for driver in driverList]
            if preferedDriver and preferedDriver in driverList:
                outDriverIndex = driverIndexes[driverList.index(preferedDriver)]

        inDriverIndex = -1
        preferedDriver = PREFERENCES.get("background_server_in_device", "")
        if preferedDriver != "":
            driverList, driverIndexes = pa_get_input_devices()
            driverList = [ensureNFD(driver) for driver in driverList]
            if preferedDriver and preferedDriver in driverList:
                inDriverIndex = driverIndexes[driverList.index(preferedDriver)]

        midiOutDriverIndex = -1
        preferedDriver = PREFERENCES.get("background_server_midiout_device", "")
        if preferedDriver != "":
            driverList, driverIndexes = pm_get_output_devices()
            driverList = [ensureNFD(driver) for driver in driverList]
            if preferedDriver and preferedDriver in driverList:
                midiOutDriverIndex = driverIndexes[driverList.index(preferedDriver)]

        midiInDriverIndex = -1
        preferedDriver = PREFERENCES.get("background_server_midiin_device", "")
        if preferedDriver != "":
            driverList, driverIndexes = pm_get_input_devices()
            driverList = [ensureNFD(driver) for driver in driverList]
            if preferedDriver and preferedDriver in driverList:
                midiInDriverIndex = driverIndexes[driverList.index(preferedDriver)]

        with open(os.path.join(TEMP_PATH, "background_server.py"), "w") as f:
            f.write("print('Starting background server...')\nimport time, sys, os\nsys.path.append(os.getcwd())\nfrom pyo import *\n")
            f.write("s = Server(%s)\n" % BACKGROUND_SERVER_ARGS)
            if outDriverIndex != -1:
                f.write("s.setOutputDevice(%d)\n" % outDriverIndex)
            if inDriverIndex != -1:
                f.write("s.setInputDevice(%d)\n" % inDriverIndex)
            if midiOutDriverIndex != -1:
                f.write("s.setMidiOutputDevice(%d)\n" % midiOutDriverIndex)
            if midiInDriverIndex != -1:
                f.write("s.setMidiInputDevice(%d)\n" % midiInDriverIndex)
            f.write("s.boot()\ns.start()\n\n")
            f.write("def _quit_():\n    s.stop()\n    time.sleep(0.25)\n    exit()\n")

    def resetBackgroundServerMenu(self):
        self.back_server_started = False
        self.backServerItem.SetItemLabel("Start Pyo Background Server")
        self.sendToServerItem.Enable(False)

    def startStopBackgroundServer(self, evt):
        if not self.back_server_started:
            self.prepareBackgroundServer()
            cwd = self.getCurrentWorkingDirectory()
            th = BackgroundServerThread(cwd, self)
            th.setPID(1000)
            self.processes[1000] = [th, 'background_server.py']
            self.panel.outputlog.addProcess(1000, 'background_server.py')
            th.start()
            self.back_server_started = True
            self.backServerItem.SetItemLabel("Stop Pyo Background Server")
            self.sendToServerItem.Enable(True)
        else:
            self.processes[1000][0].kill()
            self.back_server_started = False
            self.backServerItem.SetItemLabel("Start Pyo Background Server")
            self.sendToServerItem.Enable(False)

    def sendSelectionToBackgroundServer(self, evt):
        end = None
        text = self.panel.editor.GetSelectedText()
        if text == "":
            pos = self.panel.editor.GetCurrentPos()
            line = self.panel.editor.LineFromPosition(pos)
            text = self.panel.editor.GetLine(line)
        else:
            end = self.panel.editor.GetSelectionEnd()
        if self.back_server_started:
            self.processes[1000][0].sendText(text)
        if end != None:
            self.panel.editor.SetCurrentPos(end)
        self.panel.editor.LineDown()
        line = self.panel.editor.GetCurrentLine()
        pos = self.panel.editor.PositionFromLine(line)
        self.panel.editor.SetCurrentPos(pos)
        self.panel.editor.SetSelectionEnd(pos)

    def buildDoc(self):
        self.doc_frame = ManualFrame(osx_app_bundled=OSX_APP_BUNDLED, which_python=WHICH_PYTHON,
                                    caller_need_to_invoke_32_bit=CALLER_NEED_TO_INVOKE_32_BIT,
                                    set_32_bit_arch=SET_32_BIT_ARCH)

    def showDoc(self, evt):
        if not self.doc_frame.IsShown():
            self.doc_frame.Show()
        word = self.panel.editor.getWordUnderCaret()
        if word:
            self.doc_frame.doc_panel.getPage(word)

    def showDocFrame(self, evt):
        if not self.doc_frame.IsShown():
            self.doc_frame.Show()

    def rebuildDoc(self, evt):
        shutil.rmtree(os.path.join(TEMP_PATH, "doc"), True)
        try:
            self.doc_frame.Destroy()
        except:
            pass
        self.buildDoc()

    def showArgs(self, evt):
        self.panel.editor.onShowTip()

    def showDocString(self, evt):
        self.panel.editor.onShowDocString()

    def onShowEditorKeyCommands(self, evt):
        if not self.keyCommandsFrame.IsShown():
            self.keyCommandsFrame.CenterOnParent()
            self.keyCommandsFrame.Show()

    def onHelpAbout(self, evt):
        info = AboutDialogInfo()
        info.Name = APP_NAME
        info.Version = APP_VERSION
        info.Copyright = u"(C) 2018 Olivier Belanger"
        info.Description = "E-Pyo is a text editor especially configured to edit pyo audio programs.\n\n"
        AboutBox(info)

    def OnClose(self, event):
        msg = "You are about to leave E-Pyo. Is this really what you want to do?"
        dlg = wx.MessageDialog(self, msg, "Warning!", wx.YES_NO|wx.ICON_QUESTION)
        if dlg.ShowModal() != wx.ID_YES:
            event.StopPropagation()
            return
        if self.back_server_started == True:
            try:
                self.startStopBackgroundServer(None)
                time.sleep(0.5)
            except:
                pass
        with open(PREFERENCES_PATH, "w") as f:
            f.write("epyo_prefs = %s" % str(PREFERENCES))
        try:
            self.snippet_frame.Destroy()
        except:
            pass
        try:
            self.doc_frame.Destroy()
        except:
            pass
        try:
            self.keyCommandsFrame.Destroy()
        except:
            pass
        self.panel.OnQuit()
        self.Destroy()

    def getPrintData(self):
        return self.print_data

    def OnPrintPreview(self, evt):
        wx.CallAfter(self.showPrintPreview)

    def showPrintPreview(self):
        printout = STCPrintout(self.panel.editor, title="", border=False, output_point_size=None)
        printout2 = STCPrintout(self.panel.editor, title="", border=False, output_point_size=None)
        preview = wx.PrintPreview(printout, printout2, self.getPrintData())
        preview.SetZoom(100)
        if preview.IsOk():
            pre_frame = wx.PreviewFrame(preview, self, "Print Preview")
            dsize = wx.GetDisplaySize()
            pre_frame.SetInitialSize((self.GetSize()[0], dsize.GetHeight() - 100))
            pre_frame.Initialize()
            pre_frame.Show()
        else:
            wx.MessageBox("Failed to create print preview",
                          "Print Error", style=wx.ICON_ERROR|wx.OK)

    def OnPrint(self, evt):
        wx.CallAfter(self.showPrint)

    def showPrint(self):
        pdd = wx.PrintDialogData(self.getPrintData())
        printer = wx.Printer(pdd)
        printout = STCPrintout(self.panel.editor, title="", border=False, output_point_size=None)
        result = printer.Print(self.panel.editor, printout)
        if result:
            data = printer.GetPrintDialogData()
            self.print_data = wx.PrintData(data.GetPrintData())
        elif printer.GetLastError() == wx.PRINTER_ERROR:
            wx.MessageBox("There was an error when printing.\n"
                            "Check that your printer is properly connected.",
                          "Printer Error", style=wx.ICON_ERROR|wx.OK)
        printout.Destroy()

class MainPanel(wx.Panel):
    def __init__(self, parent, size=(1200,800), style=wx.SUNKEN_BORDER):
        wx.Panel.__init__(self, parent, size=size, style=wx.SUNKEN_BORDER)

        self.new_inc = 0
        self.close_from_menu = False
        self.mainFrame = parent
        mainBox = wx.BoxSizer(wx.HORIZONTAL)

        self.splitter = wx.SplitterWindow(self, -1, style=wx.SP_LIVE_UPDATE|wx.SP_3DSASH)
        self.splitter.SetMinimumPaneSize(150)

        self.left_splitter = wx.SplitterWindow(self.splitter, -1, style=wx.SP_LIVE_UPDATE|wx.SP_3DSASH)
        self.right_splitter = wx.SplitterWindow(self.splitter, -1, style=wx.SP_LIVE_UPDATE|wx.SP_3DSASH)

        self.project = ProjectTree(self.left_splitter, self, (-1, -1))
        self.markers = MarkersPanel(self.left_splitter, self, (-1, -1))

        self.editorPanel = MultiSplitterWindow(self.right_splitter, style=wx.SP_LIVE_UPDATE|wx.SP_3DSASH)

        self.notebook = FNB.FlatNotebook(self.editorPanel, size=(-1, -1))
        self.notebook.SetAGWWindowStyleFlag(FNB.FNB_FANCY_TABS|FNB.FNB_X_ON_TAB|FNB.FNB_NO_X_BUTTON|FNB.FNB_DROPDOWN_TABS_LIST|FNB.FNB_HIDE_ON_SINGLE_TAB)
        self.editorPanel.AppendWindow(self.notebook)
        self.notebooks = [self.notebook]
        self.addNewPage()

        self.outputlog = OutputLogPanel(self.right_splitter, self, size=(-1, 150))

        self.right_splitter.SplitHorizontally(self.editorPanel, self.outputlog, (self.GetSize()[1] * 4 // 5) - self.GetSize()[1])

        self.splitter.SplitVertically(self.left_splitter, self.right_splitter, 200)
        self.splitter.Unsplit(self.left_splitter)

        mainBox.Add(self.splitter, 1, wx.EXPAND)
        self.SetSizer(mainBox)

        self.Bind(wx.EVT_SIZE, self.onSizeChange)
        self.notebook.Bind(FNB.EVT_FLATNOTEBOOK_PAGE_CHANGED, self.onPageChange)
        self.notebook.Bind(FNB.EVT_FLATNOTEBOOK_PAGE_CLOSING, self.onClosingPage)

    def splitWindow(self):
        notebook = FNB.FlatNotebook(self.editorPanel, size=(-1, -1))
        notebook.SetAGWWindowStyleFlag(FNB.FNB_FANCY_TABS|FNB.FNB_X_ON_TAB|FNB.FNB_NO_X_BUTTON|FNB.FNB_DROPDOWN_TABS_LIST|FNB.FNB_HIDE_ON_SINGLE_TAB)
        self.notebooks.append(notebook)
        self.editorPanel.AppendWindow(notebook)
        self.addNewPage(len(self.notebooks)-1)
        wx.CallAfter(self.setSashPositions)

    def unsplitWindow(self):
        if len(self.notebooks) > 1:
            self.editorPanel.DetachWindow(self.notebooks[-1])
            self.notebooks[-1].Destroy()
            del self.notebooks[-1]
            wx.CallAfter(self.setSashPositions)

    def onSizeChange(self, evt):
        wx.CallAfter(self.setSashPositions)
        evt.Skip()

    def setSashPositions(self):
        numPanes = len(self.notebooks)
        for i in range(numPanes-1):
            self.editorPanel.SetSashPosition(i, self.right_splitter.GetSize()[0] / numPanes)

    def addNewPage(self, book=0):
        title = "Untitled-%i.py" % self.new_inc
        self.new_inc += 1
        editor = Editor(self.notebook, -1, size=(0, -1), setTitle=self.SetTitle, getTitle=self.GetTitle)
        editor.setPath(title)
        editor.setStyle()
        self.notebooks[book].AddPage(editor, title, True)
        self.editor = editor

    def addPage(self, file, encoding=None):
        editor = Editor(self.notebook, -1, size=(0, -1), setTitle=self.SetTitle, getTitle=self.GetTitle)
        label = os.path.split(file)[1]
        self.notebook.AddPage(editor, label, True)
        text = ""
        if encoding != None:
            with codecs.open(file, "r", encoding=encoding) as f:
                text = f.read()
        else:
            for enc in ENCODING_LIST:
                try:
                    with codecs.open(file, "r", encoding=enc) as f:
                        text = f.read()
                    break
                except:
                    continue
        editor.setText(ensureNFD(text))

        # Scan the entire document (needed for FoldAll to fold everything)
        editor.GotoLine(editor.GetLineCount())
        wx.CallAfter(editor.GotoLine, 0)

        editor.setPath(file)
        editor.saveMark = True
        editor.EmptyUndoBuffer()
        editor.SetSavePoint()
        editor.setStyle()
        self.editor = editor
        self.SetTitle(file)
        with open(MARKERS_FILE, "r") as f:
            lines = [line.replace("\n", "").split("=") for line in f.readlines()]
        founded = False
        for line in lines:
            if line[1] == editor.path:
                marker_file = line[0]
                founded = True
                break
        if founded:
            with open(os.path.join(MARKERS_PATH, marker_file), "r") as f:
                text = f.read()
            spos = text.find("=")
            dictext = text[spos+1:]
            markers = eval(dictext)
            self.editor.setMarkers(copy.deepcopy(markers))

    def reloadPage(self):
        if not self.editor.path:
            return

        text = ""
        with codecs.open(self.editor.path, "r", encoding="utf-8") as f:
            text = f.read()
        self.editor.setText(ensureNFD(text))

        # Scan the entire document (needed for FoldAll to fold everything)
        self.editor.GotoLine(self.editor.GetLineCount())
        self.editor.saveMark = True
        self.editor.EmptyUndoBuffer()
        self.editor.SetSavePoint()
        wx.CallAfter(self.editor.GotoLine, 0)

    def onClosingPage(self, evt):
        if not self.close_from_menu:
            action = self.editor.close()
            if action == "keep":
                evt.Veto()

    def deletePage(self):
        select = self.notebook.GetSelection()
        self.notebook.DeletePage(select)
        if self.notebook.GetPageCount() == 0:
            self.addNewPage()

    def setPage(self, pageNum):
        totalNum = self.notebook.GetPageCount()
        if pageNum < totalNum:
            self.notebook.SetSelection(pageNum)

    def onPageChange(self, event):
        self.markers.setDict({})
        self.editor = self.notebook.GetPage(self.notebook.GetSelection())
        self.editor.SetFocus()
        if not self.editor.path:
            if self.editor.GetModify():
                self.SetTitle("*** E-Pyo Editor ***")
            else:
                self.SetTitle("E-Pyo Editor")
        else:
            if self.editor.GetModify():
                self.SetTitle('*** ' + self.editor.path + ' ***')
            else:
                self.SetTitle(self.editor.path)
        self.markers.setDict(self.editor.markers_dict)

    def SetTitle(self, title):
        self.mainFrame.SetTitle(title)

    def GetTitle(self):
        return self.mainFrame.GetTitle()

    def OnQuit(self):
        for i in range(self.notebook.GetPageCount()):
            ed = self.notebook.GetPage(i)
            ed.Close()

#######################################################
### The idea of EditorPanel is to allow multiple views
### at the same time in a single notebook page.
### Also: A tree view of classes and functions of the file
### Not yet implemented... ( TODO )
#######################################################
class EditorPanel(wx.Panel):
    def __init__(self, parent):
        wx.Panel.__init__(self, parent, -1)
        self.editor = Editor(parent, -1, size=(0, -1))
        self.editor2 = Editor(parent, -1, size=(0, -1))
        box = wx.BoxSizer(wx.HORIZONTAL)
        box.Add(self.editor, 1, wx.ALL|wx.EXPAND, 5)
        box.Add(self.editor2, 1, wx.ALL|wx.EXPAND, 5)
        self.SetSizerAndFit(box)

class Editor(stc.StyledTextCtrl):
    def __init__(self, parent, ID, pos=wx.DefaultPosition, size=wx.DefaultSize,
                 style= wx.NO_BORDER | wx.WANTS_CHARS, setTitle=None, getTitle=None):
        stc.StyledTextCtrl.__init__(self, parent, ID, pos, size, style)

        dt = MyFileDropTarget(self)
        self.SetDropTarget(dt)

        self.SetSTCCursor(2)
        self.panel = parent

        self.path = ''
        self.setTitle = setTitle
        self.getTitle = getTitle
        self.saveMark = False
        self.inside = False
        self.anchor1 = self.anchor2 = 0
        self.args_buffer = []
        self.snip_buffer = []
        self.args_line_number = [0,0]
        self.quit_navigate_args = False
        self.quit_navigate_snip = False
        self.markers_dict = {}
        self.current_marker = -1
        self.objs_attr_dict = {}
        self.auto_comp_container = PREFERENCES.get("auto_comp_container", 0)
        self.auto_comp_cpp = PREFERENCES.get("auto_comp_cpp", 0)
        self.auto_comp_cpp_list = []

        self.alphaStr = LOWERCASE + UPPERCASE + '0123456789'

        self.Colourise(0, -1)
        self.SetCurrentPos(0)

        self.SetIndent(4)
        self.SetBackSpaceUnIndents(True)
        self.SetTabIndents(True)
        self.SetTabWidth(4)
        self.SetUseTabs(False)
        self.AutoCompSetChooseSingle(True)
        self.SetEOLMode(wx.stc.STC_EOL_LF)
        self.SetPasteConvertEndings(True)
        self.SetControlCharSymbol(32)
        self.SetLayoutCache(True)

        self.SetViewWhiteSpace(PREFERENCES.get("show_invisibles", 0))
        self.SetViewEOL(PREFERENCES.get("show_invisibles", 0))
        self.SetEdgeMode(PREFERENCES.get("show_edge_line", 0))
        mode = {0: stc.STC_WRAP_NONE, 1: stc.STC_WRAP_WORD}[PREFERENCES.get("wrap_text_line", 0)]
        self.SetWrapMode(mode)

        self.SetProperty("fold", "1")
        self.SetProperty("tab.timmy.whinge.level", "1")
        self.SetMargins(5, 5)
        self.SetEdgeColour(STYLES["lineedge"]['colour'])
        self.SetEdgeColumn(80)

        self.SetMarginType(0, stc.STC_MARGIN_SYMBOL)
        self.SetMarginWidth(0, 12)
        self.SetMarginMask(0, ~wx.stc.STC_MASK_FOLDERS)
        self.SetMarginSensitive(0, True)

        self.SetMarginType(1, stc.STC_MARGIN_NUMBER)
        self.SetMarginWidth(1, 28)
        self.SetMarginMask(1, 0)
        self.SetMarginSensitive(1, False)

        self.SetMarginType(2, stc.STC_MARGIN_SYMBOL)
        self.SetMarginWidth(2, 12)
        self.SetMarginMask(2, stc.STC_MASK_FOLDERS)
        self.SetMarginSensitive(2, True)

        self.Bind(wx.EVT_KEY_DOWN, self.OnKeyDown)
        self.Bind(wx.EVT_CHAR, self.OnChar)
        self.Bind(stc.EVT_STC_UPDATEUI, self.OnUpdateUI)
        self.Bind(stc.EVT_STC_MARGINCLICK, self.OnMarginClick)
        self.Bind(wx.EVT_CLOSE, self.OnClose)
        self.Bind(wx.EVT_LEFT_DCLICK, self.OnDoubleClick)

        self.EmptyUndoBuffer()
        self.SetFocus()
        self.setStyle()

        # Remove unwanted KeyCommands
        self.CmdKeyClear(stc.STC_KEY_RIGHT, stc.STC_SCMOD_ALT)
        self.CmdKeyClear(stc.STC_KEY_LEFT, stc.STC_SCMOD_ALT)
        self.CmdKeyClear(stc.STC_KEY_RIGHT, stc.STC_SCMOD_SHIFT | stc.STC_SCMOD_ALT)
        self.CmdKeyClear(stc.STC_KEY_LEFT, stc.STC_SCMOD_SHIFT | stc.STC_SCMOD_ALT)
        self.CmdKeyClear(stc.STC_KEY_RIGHT, stc.STC_SCMOD_CTRL)
        self.CmdKeyClear(stc.STC_KEY_LEFT, stc.STC_SCMOD_CTRL)
        self.CmdKeyClear(stc.STC_KEY_RIGHT, stc.STC_SCMOD_SHIFT | stc.STC_SCMOD_CTRL)
        self.CmdKeyClear(stc.STC_KEY_LEFT, stc.STC_SCMOD_SHIFT | stc.STC_SCMOD_CTRL)
        self.CmdKeyClear(stc.STC_KEY_DELETE, 0)
        self.CmdKeyClear(stc.STC_KEY_DELETE, stc.STC_SCMOD_SHIFT)
        self.CmdKeyClear(stc.STC_KEY_DELETE, stc.STC_SCMOD_CTRL)
        self.CmdKeyClear(stc.STC_KEY_DELETE, stc.STC_SCMOD_SHIFT | stc.STC_SCMOD_CTRL)
        self.CmdKeyClear(stc.STC_KEY_BACK, stc.STC_SCMOD_ALT)
        self.CmdKeyClear(stc.STC_KEY_BACK, stc.STC_SCMOD_SHIFT)
        self.CmdKeyClear(stc.STC_KEY_BACK, stc.STC_SCMOD_CTRL)
        self.CmdKeyClear(stc.STC_KEY_BACK, stc.STC_SCMOD_CTRL | stc.STC_SCMOD_SHIFT)
        self.CmdKeyClear(stc.STC_KEY_INSERT, 0)
        self.CmdKeyClear(stc.STC_KEY_INSERT, stc.STC_SCMOD_SHIFT)
        self.CmdKeyClear(stc.STC_KEY_INSERT, stc.STC_SCMOD_CTRL)
        self.CmdKeyClear(ord('Y'), stc.STC_SCMOD_CTRL)
        self.CmdKeyClear(ord('D'), stc.STC_SCMOD_CTRL)
        self.CmdKeyClear(ord('L'), stc.STC_SCMOD_CTRL)
        self.CmdKeyClear(ord('T'), stc.STC_SCMOD_CTRL)
        self.CmdKeyClear(ord('L'), stc.STC_SCMOD_CTRL | stc.STC_SCMOD_SHIFT)
        self.CmdKeyClear(stc.STC_KEY_RETURN, stc.STC_SCMOD_SHIFT)
        self.CmdKeyClear(stc.STC_KEY_ADD, stc.STC_SCMOD_CTRL)
        self.CmdKeyClear(stc.STC_KEY_SUBTRACT, stc.STC_SCMOD_CTRL)
        self.CmdKeyClear(stc.STC_KEY_DIVIDE, stc.STC_SCMOD_CTRL)

        self.CmdKeyAssign(ord('U'), stc.STC_SCMOD_CTRL, stc.STC_CMD_UPPERCASE)
        self.CmdKeyAssign(ord('U'), stc.STC_SCMOD_CTRL | stc.STC_SCMOD_SHIFT, stc.STC_CMD_LOWERCASE)

        wx.CallAfter(self.SetAnchor, 0)
        self.Refresh()

    def setPath(self, path):
        self.path = path
        self.auto_comp_cpp_list = []
        self.setAutoCompCppList()

    def setStyle(self):
        def buildStyle(forekey, backkey=None, smallsize=False):
            if smallsize:
                st = "face:%s,fore:%s,size:%s" % (STYLES['face'], STYLES[forekey]['colour'], STYLES['size2'])
            else:
                st = "face:%s,fore:%s,size:%s" % (STYLES['face'], STYLES[forekey]['colour'], STYLES['size'])
            if backkey:
                st += ",back:%s" % STYLES[backkey]['colour']
            if 'bold' in STYLES[forekey]:
                if STYLES[forekey]['bold']:
                    st += ",bold"
                if STYLES[forekey]['italic']:
                    st += ",italic"
                if STYLES[forekey]['underline']:
                    st += ",underline"
            return st

        self.StyleSetSpec(stc.STC_STYLE_DEFAULT, buildStyle('default', 'background'))
        self.StyleClearAll() # Reset all to be like the default

        self.MarkerDefine(0, stc.STC_MARK_SHORTARROW, STYLES['markerbg']['colour'], STYLES['markerbg']['colour'])
        self.MarkerDefine(stc.STC_MARKNUM_FOLDEROPEN, stc.STC_MARK_BOXMINUS, STYLES['markerfg']['colour'], STYLES['markerbg']['colour'])
        self.MarkerDefine(stc.STC_MARKNUM_FOLDER, stc.STC_MARK_BOXPLUS, STYLES['markerfg']['colour'], STYLES['markerbg']['colour'])
        self.MarkerDefine(stc.STC_MARKNUM_FOLDERSUB, stc.STC_MARK_VLINE, STYLES['markerfg']['colour'], STYLES['markerbg']['colour'])
        self.MarkerDefine(stc.STC_MARKNUM_FOLDERTAIL, stc.STC_MARK_LCORNERCURVE, STYLES['markerfg']['colour'], STYLES['markerbg']['colour'])
        self.MarkerDefine(stc.STC_MARKNUM_FOLDEREND, stc.STC_MARK_ARROW, STYLES['markerfg']['colour'], STYLES['markerbg']['colour'])
        self.MarkerDefine(stc.STC_MARKNUM_FOLDEROPENMID, stc.STC_MARK_ARROWDOWN, STYLES['markerfg']['colour'], STYLES['markerbg']['colour'])
        self.MarkerDefine(stc.STC_MARKNUM_FOLDERMIDTAIL, stc.STC_MARK_LCORNERCURVE, STYLES['markerfg']['colour'], STYLES['markerbg']['colour'])
        self.StyleSetSpec(stc.STC_STYLE_DEFAULT, buildStyle('default', 'background'))
        self.StyleSetSpec(stc.STC_STYLE_LINENUMBER, buildStyle('linenumber', 'marginback', True))
        self.StyleSetSpec(stc.STC_STYLE_CONTROLCHAR, buildStyle('default') + ",size:5")
        self.StyleSetSpec(stc.STC_STYLE_BRACELIGHT, buildStyle('default', 'bracelight') + ",bold")
        self.StyleSetSpec(stc.STC_STYLE_BRACEBAD, buildStyle('default', 'bracebad') + ",bold")

        ext = os.path.splitext(self.path)[1].strip(".")
        if ext == "":
            try:
                with open(self.path, "r") as f:
                    fline = f.readline()
                    if fline.startswith("#!"):
                        fline = fline.replace("/", " ")
                        last = fline.split()[-1]
                        ext = {"python": "py", "bash": "sh", "sh": "sh"}.get(last, "")
                    else:
                        text = f.read()
                        if "desc:" in text:
                            ext = "jsfx"
            except:
                pass
        if ext in ["py", "pyw", "c5"]:
            self.SetLexer(stc.STC_LEX_PYTHON)
            self.SetStyleBits(self.GetStyleBitsNeeded())
            if sys.version_info[0] < 3:
                self.SetKeyWords(0, " ".join(keyword.kwlist) + " None True False print ")
            else:
                self.SetKeyWords(0, " ".join(keyword.kwlist) + " None True False ")
            self.SetKeyWords(1, " ".join(PYO_WORDLIST))
            self.StyleSetSpec(stc.STC_P_DEFAULT, buildStyle('default'))
            self.StyleSetSpec(stc.STC_P_COMMENTLINE, buildStyle('comment'))
            self.StyleSetSpec(stc.STC_P_NUMBER, buildStyle('number'))
            self.StyleSetSpec(stc.STC_P_STRING, buildStyle('string'))
            self.StyleSetSpec(stc.STC_P_CHARACTER, buildStyle('string'))
            self.StyleSetSpec(stc.STC_P_WORD, buildStyle('keyword'))
            self.StyleSetSpec(stc.STC_P_WORD2, buildStyle('pyokeyword'))
            self.StyleSetSpec(stc.STC_P_TRIPLE, buildStyle('triple'))
            self.StyleSetSpec(stc.STC_P_TRIPLEDOUBLE, buildStyle('triple'))
            self.StyleSetSpec(stc.STC_P_CLASSNAME, buildStyle('class'))
            self.StyleSetSpec(stc.STC_P_DEFNAME, buildStyle('function'))
            self.StyleSetSpec(stc.STC_P_OPERATOR, buildStyle('operator'))
            self.StyleSetSpec(stc.STC_P_IDENTIFIER, buildStyle('default'))
            self.StyleSetSpec(stc.STC_P_COMMENTBLOCK, buildStyle('commentblock'))
        elif ext in ["c", "cc", "cpp", "cxx", "cs", "h", "hh", "hpp", "hxx"]:
            self.SetLexer(stc.STC_LEX_CPP)
            self.SetStyleBits(self.GetStyleBitsNeeded())
            self.SetProperty('fold.comment', '1')
            self.SetProperty('fold.preprocessor', '1')
            self.SetProperty('fold.compact', '1')
            self.SetProperty('styling.within.preprocessor', '0')
            self.SetKeyWords(0, "auto break case char const continue default do double else enum extern float for goto if int long \
            register return short signed sizeof static struct switch typedef union unsigned void volatile while ")
            self.StyleSetSpec(stc.STC_C_DEFAULT, buildStyle('default'))
            self.StyleSetSpec(stc.STC_C_COMMENT, buildStyle('comment'))
            self.StyleSetSpec(stc.STC_C_COMMENTDOC, buildStyle('comment'))
            self.StyleSetSpec(stc.STC_C_COMMENTLINE, buildStyle('comment'))
            self.StyleSetSpec(stc.STC_C_COMMENTLINEDOC, buildStyle('comment'))
            self.StyleSetSpec(stc.STC_C_NUMBER, buildStyle('number'))
            self.StyleSetSpec(stc.STC_C_STRING, buildStyle('string'))
            self.StyleSetSpec(stc.STC_C_CHARACTER, buildStyle('string'))
            self.StyleSetSpec(stc.STC_C_WORD, buildStyle('keyword'))
            self.StyleSetSpec(stc.STC_C_OPERATOR, buildStyle('operator'))
            self.StyleSetSpec(stc.STC_C_IDENTIFIER, buildStyle('default'))
            self.StyleSetSpec(stc.STC_C_PREPROCESSOR, buildStyle('commentblock'))
        elif ext == "sh":
            self.SetLexer(stc.STC_LEX_BASH)
            self.SetStyleBits(self.GetStyleBitsNeeded())
            self.SetKeyWords(0, "! [[ ]] case do done elif else esac fi for function if in select then time until while { } \
            alias bg bind break builtin caller cd command compgen complete compopt continue declare dirs disown echo enable \
            eval exec exit export fc fg getopts hash help history jobs kill let local logout mapfile popd printf pushd pwd \
            read readarray readonly return set shift shopt source suspend test times trap type typeset ulimit umask unalias unset wait")
            self.StyleSetSpec(stc.STC_SH_DEFAULT, buildStyle('default'))
            self.StyleSetSpec(stc.STC_SH_COMMENTLINE, buildStyle('comment'))
            self.StyleSetSpec(stc.STC_SH_NUMBER, buildStyle('number'))
            self.StyleSetSpec(stc.STC_SH_STRING, buildStyle('string'))
            self.StyleSetSpec(stc.STC_SH_CHARACTER, buildStyle('string'))
            self.StyleSetSpec(stc.STC_SH_WORD, buildStyle('keyword'))
            self.StyleSetSpec(stc.STC_SH_OPERATOR, buildStyle('default'))
            self.StyleSetSpec(stc.STC_SH_IDENTIFIER, buildStyle('default'))
            self.StyleSetSpec(stc.STC_SH_PARAM, buildStyle('default'))
            self.StyleSetSpec(stc.STC_SH_SCALAR, buildStyle('function'))
        elif ext in ["jsfx", "jsfx-inc"]:
            self.SetLexer(stc.STC_LEX_CPP)
            self.SetStyleBits(self.GetStyleBitsNeeded())
            self.SetProperty('fold.comment', '1')
            self.SetProperty('fold.preprocessor', '1')
            self.SetProperty('fold.compact', '1')
            self.SetProperty('styling.within.preprocessor', '0')
            self.SetKeyWords(1, "abs acos asin atan atan2 atexit ceil convolve_c cos defer eval exp fclose feof fflush \
                                 fft fft_ipermute fft_permute fgetc floor fopen fprintf fread freembuf fseek ftell fwrite \
                                 gfx_aaaaa gfx_arc gfx_blit gfx_blit gfx_blitext gfx_blurto gfx_circle gfx_deltablit \
                                 gfx_drawchar gfx_drawnumber gfx_drawstr gfx_getchar gfx_getfont gfx_getimgdim gfx_getpixel \
                                 gfx_gradrect gfx_init gfx_line gfx_lineto gfx_loadimg gfx_measurestr gfx_muladdrect gfx_printf \
                                 gfx_quit gfx_rect gfx_rectto gfx_roundrect gfx_setfont gfx_setimgdim gfx_setpixel gfx_transformblit \
                                 gfx_update ifft invsqrt log log10 match matchi max memcpy memset min pow printf rand sign sin sleep \
                                 sprintf sqr sqrt stack_exch stack_peek stack_pop stack_push str_delsub str_getchar str_insert \
                                 str_setchar str_setlen strcat strcmp strcpy strcpy_from strcpy_substr stricmp strlen strncat strncmp \
                                 strncpy strnicmp tan tcp_close tcp_connect tcp_listen tcp_listen_end tcp_recv tcp_send tcp_set_block \
                                 time time_precise")
            self.SetKeyWords(0, "loop while function local static instance this global globals _global gfx_r gfx_g gfx_b gfx_a gfx_w \
                                 gfx_h gfx_x gfx_y gfx_mode gfx_clear gfx_dest gfx_texth mouse_x mouse_y mouse_cap mouse_wheel mouse_hwheel \
                                 @init @slider @sample @block @serialize @gfx import desc slider1 slider2 slider3 slider4 slider5 \
                                 slider6 slider7 slider8 slider9 slider10 slider11 slider12 slider13 slider14 slider15 slider16 in_pin \
                                 out_pin filename ")
            self.StyleSetSpec(stc.STC_C_DEFAULT, buildStyle('default'))
            self.StyleSetSpec(stc.STC_C_COMMENT, buildStyle('comment'))
            self.StyleSetSpec(stc.STC_C_COMMENTDOC, buildStyle('comment'))
            self.StyleSetSpec(stc.STC_C_COMMENTLINE, buildStyle('comment'))
            self.StyleSetSpec(stc.STC_C_COMMENTLINEDOC, buildStyle('comment'))
            self.StyleSetSpec(stc.STC_C_NUMBER, buildStyle('number'))
            self.StyleSetSpec(stc.STC_C_STRING, buildStyle('string'))
            self.StyleSetSpec(stc.STC_C_CHARACTER, buildStyle('string'))
            self.StyleSetSpec(stc.STC_C_WORD, buildStyle('keyword'))
            self.StyleSetSpec(stc.STC_C_WORD2, buildStyle('pyokeyword'))
            self.StyleSetSpec(stc.STC_C_OPERATOR, buildStyle('operator'))
            self.StyleSetSpec(stc.STC_C_IDENTIFIER, buildStyle('default'))
            self.StyleSetSpec(stc.STC_C_PREPROCESSOR, buildStyle('commentblock'))
        elif ext == "md":
            self.SetLexer(stc.STC_LEX_MARKDOWN)
            self.SetStyleBits(self.GetStyleBitsNeeded())
            self.StyleSetSpec(stc.STC_MARKDOWN_DEFAULT, buildStyle('default'))
            self.StyleSetSpec(stc.STC_MARKDOWN_LINE_BEGIN, buildStyle('default'))
            self.StyleSetSpec(stc.STC_MARKDOWN_STRONG1, buildStyle('default') + ",italic,bold")
            self.StyleSetSpec(stc.STC_MARKDOWN_STRONG2, buildStyle('default') + ",italic,bold")
            self.StyleSetSpec(stc.STC_MARKDOWN_EM1, buildStyle('default') + ",italic")
            self.StyleSetSpec(stc.STC_MARKDOWN_EM2, buildStyle('default') + ",italic")
            self.StyleSetSpec(stc.STC_MARKDOWN_HEADER1, buildStyle('comment') + ", bold")
            self.StyleSetSpec(stc.STC_MARKDOWN_HEADER2, buildStyle('comment'))
            self.StyleSetSpec(stc.STC_MARKDOWN_HEADER3, buildStyle('commentblock') + ", bold")
            self.StyleSetSpec(stc.STC_MARKDOWN_HEADER4, buildStyle('commentblock') + ", bold")
            self.StyleSetSpec(stc.STC_MARKDOWN_HEADER5, buildStyle('commentblock'))
            self.StyleSetSpec(stc.STC_MARKDOWN_HEADER6, buildStyle('commentblock'))
            self.StyleSetSpec(stc.STC_MARKDOWN_PRECHAR, buildStyle('default'))
            self.StyleSetSpec(stc.STC_MARKDOWN_ULIST_ITEM, buildStyle('string'))
            self.StyleSetSpec(stc.STC_MARKDOWN_OLIST_ITEM, buildStyle('triple'))
            self.StyleSetSpec(stc.STC_MARKDOWN_BLOCKQUOTE, buildStyle('string'))
            self.StyleSetSpec(stc.STC_MARKDOWN_STRIKEOUT, buildStyle('string'))
            self.StyleSetSpec(stc.STC_MARKDOWN_HRULE, buildStyle('triple'))
            self.StyleSetSpec(stc.STC_MARKDOWN_LINK, buildStyle('function'))
            self.StyleSetSpec(stc.STC_MARKDOWN_CODE, buildStyle('default') + ",italic,bold")
            self.StyleSetSpec(stc.STC_MARKDOWN_CODE2, buildStyle('default') + ",italic,bold")
            self.StyleSetSpec(stc.STC_MARKDOWN_CODEBK, buildStyle('default') + ",italic,bold")
        elif ext == "lua":
            self.SetLexer(stc.STC_LEX_LUA)
            self.SetStyleBits(self.GetStyleBitsNeeded())
            self.SetKeyWords(0, "and break do else elseif for if in nil not or \
                        repeat then until while function local end return true false ")
            self.StyleSetSpec(stc.STC_LUA_DEFAULT, buildStyle('default'))
            self.StyleSetSpec(stc.STC_LUA_COMMENT, buildStyle('comment'))
            self.StyleSetSpec(stc.STC_LUA_COMMENTLINE, buildStyle('comment'))
            self.StyleSetSpec(stc.STC_LUA_COMMENTDOC, buildStyle('commentblock'))
            self.StyleSetSpec(stc.STC_LUA_NUMBER, buildStyle('number'))
            self.StyleSetSpec(stc.STC_LUA_WORD, buildStyle('keyword'))
            self.StyleSetSpec(stc.STC_LUA_STRING, buildStyle('string'))
            self.StyleSetSpec(stc.STC_LUA_CHARACTER, buildStyle('string'))
            self.StyleSetSpec(stc.STC_LUA_LITERALSTRING, buildStyle('triple'))
            self.StyleSetSpec(stc.STC_LUA_PREPROCESSOR, buildStyle('default') + ",italic")
            self.StyleSetSpec(stc.STC_LUA_OPERATOR, buildStyle('operator'))
            self.StyleSetSpec(stc.STC_LUA_IDENTIFIER, buildStyle('default'))
            self.StyleSetSpec(stc.STC_LUA_STRINGEOL, buildStyle('default') + ",bold")
            self.StyleSetSpec(stc.STC_LUA_WORD2, buildStyle('pyokeyword'))
            self.StyleSetSpec(stc.STC_LUA_WORD3, buildStyle('pyokeyword'))
            self.StyleSetSpec(stc.STC_LUA_WORD4, buildStyle('pyokeyword'))
            self.StyleSetSpec(stc.STC_LUA_WORD5, buildStyle('pyokeyword'))
            self.StyleSetSpec(stc.STC_LUA_WORD6, buildStyle('pyokeyword'))
            self.StyleSetSpec(stc.STC_LUA_WORD7, buildStyle('pyokeyword'))
            self.StyleSetSpec(stc.STC_LUA_WORD8, buildStyle('pyokeyword'))
            self.StyleSetSpec(stc.STC_LUA_LABEL, buildStyle('default') + ",italic,bold")

        self.SetEdgeColour(STYLES["lineedge"]['colour'])
        self.SetCaretForeground(STYLES['caret']['colour'])
        self.SetSelBackground(1, STYLES['selback']['colour'])
        self.SetFoldMarginColour(True, STYLES['foldmarginback']['colour'])
        self.SetFoldMarginHiColour(True, STYLES['foldmarginback']['colour'])
        self.CallTipSetForeground(STYLES['default']['colour'])
        self.CallTipSetBackground(STYLES['background']['colour'])

        # WxPython 3 needs the lexer to be set before folding property
        self.SetProperty("fold", "1")

    def insertBlockHead(self):
        pos = self.PositionFromLine(self.GetCurrentLine())
        if self.GetLine(self.GetCurrentLine()).strip() == "":
            self.InsertText(pos, "#-->")
        else:
            self.InsertText(pos, "#-->\n")

    def insertBlockTail(self):
        pos = self.GetLineEndPosition(self.GetCurrentLine())
        if self.GetLine(self.GetCurrentLine()).strip() == "":
            self.InsertText(pos, "#<--")
        else:
            self.InsertText(pos, "\n#<--")

    def selectCodeBlock(self):
        self.OnDoubleClick(None)

    def OnDoubleClick(self, evt):
        """
        Double-click used to select chunk of code between #--> and #<--
        """
        if "#-->" in self.GetLine(self.GetCurrentLine()):
            first = self.GetCurrentLine()
            last = self.GetLineCount()
            self.LineDown()
            while (self.GetCurrentLine() < self.GetLineCount()):
                if "#<--" in self.GetLine(self.GetCurrentLine()):
                    last = self.GetCurrentLine() - 1
                    break
                self.LineDown()
            self.SetSelection(self.GetLineEndPosition(first)+1,
                              self.GetLineEndPosition(last)+1)
            if evt is not None:
                evt.StopPropagation()
        elif "#<--" in self.GetLine(self.GetCurrentLine()):
            first = 0
            last = self.GetCurrentLine() - 1
            self.LineUp()
            while (self.GetCurrentLine() > 0):
                if "#-->" in self.GetLine(self.GetCurrentLine()):
                    first = self.GetCurrentLine()
                    break
                self.LineUp()
            self.SetSelection(self.GetLineEndPosition(first)+1,
                              self.GetLineEndPosition(last)+1)
            if evt is not None:
                evt.StopPropagation()
        else:
            if evt is not None:
                evt.Skip()

    def OnQuickSearch(self, str, next=True):
        if self.GetSelection() != (0,0):
            self.SetSelection(self.GetSelectionEnd()-1, self.GetSelectionEnd())
        self.SearchAnchor()
        if next:
            res = self.SearchNext(stc.STC_FIND_MATCHCASE, str)
        else:
            res = self.SearchPrev(stc.STC_FIND_MATCHCASE, str)
        if res == -1:
            if next:
                self.SetCurrentPos(0)
                self.SetAnchor(0)
                self.SearchAnchor()
                res = self.SearchNext(stc.STC_FIND_MATCHCASE, str)
            else:
                pos = self.GetTextLength()
                self.SetCurrentPos(pos)
                self.SetAnchor(pos)
                self.SearchAnchor()
                res = self.SearchPrev(stc.STC_FIND_MATCHCASE, str)
        line = self.GetCurrentLine()
        halfNumLinesOnScreen = self.LinesOnScreen() // 2
        self.ScrollToLine(line - halfNumLinesOnScreen)

    def OnShowFindReplace(self):
        self.data = wx.FindReplaceData()
        dlg = wx.FindReplaceDialog(self, self.data, "Find & Replace", wx.FR_REPLACEDIALOG | wx.FR_NOUPDOWN)
        dlg.Bind(wx.EVT_FIND, self.OnFind)
        dlg.Bind(wx.EVT_FIND_NEXT, self.OnFind)
        dlg.Bind(wx.EVT_FIND_REPLACE, self.OnFind)
        dlg.Bind(wx.EVT_FIND_REPLACE_ALL, self.OnFind)
        dlg.Bind(wx.EVT_FIND_CLOSE, self.OnFindClose)
        dlg.Show(True)

    def OnFind(self, evt):
        map = { wx.wxEVT_COMMAND_FIND : "FIND",
                wx.wxEVT_COMMAND_FIND_NEXT : "FIND_NEXT",
                wx.wxEVT_COMMAND_FIND_REPLACE : "REPLACE",
                wx.wxEVT_COMMAND_FIND_REPLACE_ALL : "REPLACE_ALL" }

        evtType = evt.GetEventType()
        findTxt = evt.GetFindString()
        newTxt = evt.GetReplaceString()
        findStrLen = len(findTxt)
        newStrLen = len(newTxt)
        diffLen = newStrLen - findStrLen

        selection = self.GetSelection()
        if selection[0] == selection[1]:
            selection = (0, self.GetLength())

        if map[evtType] == 'FIND':
            startpos = self.FindText(selection[0], selection[1], findTxt, evt.GetFlags())
            endpos = startpos+len(findTxt)
            self.anchor1 = endpos
            self.anchor2 = selection[1]
            self.SetSelection(startpos, endpos)
        elif map[evtType] == 'FIND_NEXT':
            startpos = self.FindText(self.anchor1, self.anchor2, findTxt, evt.GetFlags())
            endpos = startpos+len(findTxt)
            self.anchor1 = endpos
            self.SetSelection(startpos, endpos)
        elif map[evtType] == 'REPLACE':
            startpos = self.FindText(selection[0], selection[1], findTxt, evt.GetFlags())
            if startpos != -1:
                endpos = startpos+len(findTxt)
                self.SetSelection(startpos, endpos)
                self.ReplaceSelection(newTxt)
                self.anchor1 = startpos + newStrLen + 1
                self.anchor2 += diffLen
        elif map[evtType] == 'REPLACE_ALL':
            self.anchor1 = startpos = selection[0]
            self.anchor2 = selection[1]
            while startpos != -1:
                startpos = self.FindText(self.anchor1, self.anchor2, findTxt, evt.GetFlags())
                if startpos != -1:
                    endpos = startpos+len(findTxt)
                    self.SetSelection(startpos, endpos)
                    self.ReplaceSelection(newTxt)
                    self.anchor1 = startpos + newStrLen + 1
                    self.anchor2 += diffLen
        line = self.GetCurrentLine()
        halfNumLinesOnScreen = self.LinesOnScreen() // 2
        self.ScrollToLine(line - halfNumLinesOnScreen)

    def OnFindClose(self, evt):
        evt.GetDialog().Destroy()

    def showInvisibles(self, x):
        self.SetViewWhiteSpace(x)
        self.SetViewEOL(x)

    def showEdge(self, x):
        if x:
            self.SetEdgeMode(stc.STC_EDGE_LINE)
        else:
            self.SetEdgeMode(stc.STC_EDGE_NONE)

    def removeTrailingWhiteSpace(self):
        text = self.GetText()
        lines = [line.rstrip() for line in text.splitlines(False)]
        text= "\n".join(lines)
        self.setText(text, False)

    def tabsToSpaces(self):
        text = self.GetText()
        text = text.replace("\t", "    ")
        self.setText(text, False)

    ### Save and Close file ###
    def saveMyFile(self, file):
        self.SaveFile(file)
        self.setPath(file)
        self.saveMark = False
        marker_file = os.path.split(self.path)[1].rsplit(".")[0]
        marker_file += "%04d" % random.randint(0,1000)
        with open(MARKERS_FILE, "r") as f:
            lines = [line.replace("\n", "").split("=") for line in f.readlines()]

        founded = False
        for line in lines:
            if line[1] == self.path:
                marker_file = line[0]
                founded = True
                break

        if self.markers_dict != {}:
            with open(os.path.join(MARKERS_PATH, marker_file), "w") as f:
                f.write("markers = " + str(self.markers_dict))
            if not founded:
                lines.append([marker_file, self.path])
        else:
            if founded:
                os.remove(os.path.join(MARKERS_PATH, marker_file))
                lines.remove(line)

        with open(MARKERS_FILE, "w") as f:
            for line in lines:
                f.write("%s=%s\n" % (line[0], line[1]))

    def close(self):
        if self.GetModify():
            if not self.path: f = "Untitled"
            else: f = self.path
            dlg = wx.MessageDialog(None, 'file ' + f + ' has been modified. Do you want to save?',
                                   'Warning!', wx.YES | wx.NO | wx.CANCEL)
            but = dlg.ShowModal()
            if but == wx.ID_YES:
                dlg.Destroy()
                if not self.path or "Untitled-" in self.path:
                    dlg2 = wx.FileDialog(None, message="Save file as ...", defaultDir=os.getcwd(),
                                         defaultFile="", style=wx.FD_SAVE | wx.FD_OVERWRITE_PROMPT)
                    dlg2.SetFilterIndex(0)
                    if dlg2.ShowModal() == wx.ID_OK:
                        path = dlg2.GetPath()
                        self.SaveFile(path)
                        dlg2.Destroy()
                    else:
                        dlg2.Destroy()
                        return 'keep'
                else:
                    self.SaveFile(self.path)
                return 'delete'
            elif but == wx.ID_NO:
                dlg.Destroy()
                return 'delete'
            elif but == wx.ID_CANCEL:
                dlg.Destroy()
                return 'keep'
        else:
            return 'delete'

    def OnClose(self, event):
        if self.GetModify():
            if not self.path: f = "Untitled"
            else: f = os.path.split(self.path)[1]
            dlg = wx.MessageDialog(None, 'file ' + f + ' has been modified. Do you want to save?',
                                   'Warning!', wx.YES | wx.NO)
            if dlg.ShowModal() == wx.ID_YES:
                dlg.Destroy()
                if not self.path or "Untitled-" in self.path:
                    dlg2 = wx.FileDialog(None, message="Save file as ...", defaultDir=os.getcwd(),
                                         defaultFile="", style=wx.FD_SAVE | wx.FD_OVERWRITE_PROMPT)
                    dlg2.SetFilterIndex(0)

                    if dlg2.ShowModal() == wx.ID_OK:
                        path = dlg2.GetPath()
                        self.SaveFile(path)
                        dlg2.Destroy()
                else:
                    self.SaveFile(self.path)
            else:
                dlg.Destroy()

    def OnModified(self):
        title = self.getTitle()
        if self.GetModify() and not "***" in title:
            str = '*** ' + title + ' ***'
            self.setTitle(str)
            tab = self.panel.GetSelection()
            tabtitle = self.panel.GetPageText(tab)
            self.panel.SetPageText(tab, "*" + tabtitle)
            self.saveMark = True

    ### Text Methods ###
    def addText(self, text, update=True):
        self.AddText(text)
        if update:
            count = self.GetLineCount()
            for i in range(count):
                self.updateVariableDict(i)

    def insertText(self, pos, text, update=True):
        self.InsertText(pos, text)
        if update:
            count = self.GetLineCount()
            for i in range(count):
                self.updateVariableDict(i)

    def setText(self, text, update=True):
        self.SetText(text)
        if update:
            count = self.GetLineCount()
            for i in range(count):
                self.updateVariableDict(i)

    ### Editor functions ###
    def listPaste(self, pastingList):
        if pastingList != []:
            self.popupmenu = wx.Menu()
            for item in pastingList:
                item = self.popupmenu.Append(-1, item)
                self.Bind(wx.EVT_MENU, self.onPasteFromList, item)
            self.PopupMenu(self.popupmenu, self.PointFromPosition(self.GetCurrentPos()))
            self.popupmenu.Destroy()

    def onPasteFromList(self, evt):
        item = self.popupmenu.FindItemById(evt.GetId())
        text = item.GetText()
        self.insertText(self.GetCurrentPos(), text)
        self.SetCurrentPos(self.GetCurrentPos() + len(text))
        wx.CallAfter(self.SetAnchor, self.GetCurrentPos())

    def getWordUnderCaret(self):
        caretPos = self.GetCurrentPos()
        startpos = self.WordStartPosition(caretPos, True)
        endpos = self.WordEndPosition(caretPos, True)
        currentword = self.GetTextRange(startpos, endpos)
        return currentword

    def retrieveAutoCompCppList(self, header):
        with open(header, "r", encoding="utf-8") as f:
            text = f.read()

        # Filter out multiline comments
        while "/*" in text:
            pos1 = text.find("/*")
            pos2 = text.find("*/", pos1) + 2
            text = text[:pos1] + text[pos2:]

        # Filter out singleline comments
        lines = text.splitlines()
        for i in range(len(lines)):
            if "//" in lines[i]:
                pos = lines[i].find("//")
                if pos:
                    lines[i] = lines[i][:pos]

        # Filter out pre-processing directives (but keep #define)
        for i in range(len(lines)):
            if lines[i].strip().startswith("#"):
                if lines[i].strip().startswith("#define"):
                    lines[i] = lines[i].replace("#define ", "")
                else:
                    lines[i] = ""

        # Remove extra spaces
        lines = [line.strip() for line in lines]

        # Remove braces
        for i in range(len(lines)):
            if "(" in lines[i] and ")" in lines[i]:
                pos1 = lines[i].find("(")
                pos2 = lines[i].rfind(")")
                lines[i] = lines[i][:pos1] + lines[i][pos2+1:]
            elif "(" in lines[i]:
                pos1 = lines[i].find("(")
                lines[i] = lines[i][:pos1]
            elif ")" in lines[i]:
                lines[i] = ""

        # Remove brackets
        for i in range(len(lines)):
            if "[" in lines[i] and "]" in lines[i]:
                pos1 = lines[i].find("[")
                pos2 = lines[i].rfind("]")
                lines[i] = lines[i][:pos1] + lines[i][pos2+1:]

        # Remove curly braces
        for i in range(len(lines)):
            if "{" in lines[i] and "}" in lines[i]:
                pos1 = lines[i].find("{")
                pos2 = lines[i].rfind("}")
                lines[i] = lines[i][:pos1] + lines[i][pos2+1:]
            elif "{" in lines[i]:
                pos1 = lines[i].find("{")
                lines[i] = lines[i][:pos1]
            elif "}" in lines[i]:
                lines[i] = ""

        # Remove special characters
        lines = [line.replace(";", "").replace("~", "").replace("*", "").replace(":", "").replace("=", "").replace("{", "").replace("}", "") for line in lines]

        # Remove cpp keywords
        keywords = ["class ", "public", "private", "protected", "void ", "nullptr", "int ", "char ", "bool ", "long ", "float ", "double "]
        for i in range(len(lines)):
            for word in keywords:
                if word in lines[i]:
                    lines[i] = lines[i].replace(word, "")

        # Remove empty strings
        lines = [line for line in lines if line]

        # Remove extra spaces
        lines = [line.strip() for line in lines]

        # Everything ending up in a list of two if probably an identifier and an attribute. Keep only the attribute.
        for i in range(len(lines)):
            if " " in lines[i]:
                lines[i] = lines[i].split()[1]

        # Remove duplicates
        lines = list(set(lines))

        # Resort
        lines.sort()

        return lines

    def setAutoCompCppList(self):
        extensions = [".cpp", ".cc", ".cxx", ".cp", ".c++"]
        if os.path.splitext(self.path)[1] in extensions:
            for hext in [".h", ".hpp", ".hp", ".hh", ".hxx", ".h++"]:
                header = os.path.splitext(self.path)[0] + hext
                if (os.path.isfile(header)):
                    self.auto_comp_cpp_list = self.retrieveAutoCompCppList(header)
                    break

    def showAutoCompContainer(self, state):
        self.auto_comp_container = state

    def showAutoCompCpp(self, state):
        self.auto_comp_cpp = state
        self.auto_comp_cpp_list = []
        if state and self.path:
            self.setAutoCompCppList()

    def showAutoComp(self):
        propagate = True
        charBefore = " "
        caretPos = self.GetCurrentPos()
        if caretPos > 0:
            charBefore = self.GetTextRange(caretPos - 1, caretPos)
        currentword = self.getWordUnderCaret()
        if charBefore in self.alphaStr:
            list = ''
            for word in PYO_WORDLIST:
                if word.startswith(currentword) and word != currentword and word != "class_args":
                    list = list + word + ' '
            if list:
                self.AutoCompShow(len(currentword), list)
                propagate = False
        return propagate

    def insertDefArgs(self, currentword, charat):
        propagate = True
        braceend = True
        currentword = ""
        if charat == ord("("):
            pos = self.GetCurrentPos()
            if chr(self.GetCharAt(pos)) == ')':
                braceend = False
            startpos = self.WordStartPosition(pos-2, True)
            endpos = self.WordEndPosition(pos-2, True)
            currentword = self.GetTextRange(startpos, endpos)
        for word in PYO_WORDLIST:
            if word == currentword:
                text = class_args(eval(word)).replace(word, "")
                self.args_buffer = text.replace("(", "").replace(")", "").split(",")
                self.args_buffer = [arg.strip() for arg in self.args_buffer]
                self.args_line_number = [self.GetCurrentLine(), self.GetCurrentLine()+1]
                if braceend:
                    self.insertText(self.GetCurrentPos(), text[1:], False)
                else:
                    self.insertText(self.GetCurrentPos(), text[1:-1], False)
                self.selection = self.GetSelectedText()
                wx.CallAfter(self.navigateArgs)
                propagate = False
                break
        return propagate

    def navigateArgs(self):
        if self.selection != "":
            self.SetCurrentPos(self.GetSelectionEnd())
        arg = self.args_buffer.pop(0)
        if len(self.args_buffer) == 0:
            self.quit_navigate_args = True
        if "=" in arg:
            search = arg.split("=")[1].strip()
        else:
            search = arg
        self.SearchAnchor()
        self.SearchNext(stc.STC_FIND_MATCHCASE, search)

    def quitNavigateArgs(self):
        pos = self.GetLineEndPosition(self.GetCurrentLine()) + 1
        self.SetCurrentPos(pos)
        wx.CallAfter(self.SetAnchor, self.GetCurrentPos())

    def formatBuiltinComp(self, text, indent=0):
        self.snip_buffer = []
        a1 = text.find("`", 0)
        while a1 != -1:
            a2 = text.find("`", a1+1)
            if a2 != -1:
                self.snip_buffer.append(ensureNFD(text[a1+1:a2]))
            a1 = text.find("`", a2+1)
        text = text.replace("`", "")
        lines = text.splitlines(True)
        text = lines[0]
        for i in range(1, len(lines)):
            text += " "*indent + lines[i]
        return text, len(text)

    def checkForBuiltinComp(self):
        text, pos = self.GetCurLine()
        if text.strip() in BUILTINS_DICT.keys():
            indent = self.GetLineIndentation(self.GetCurrentLine())
            text, tlen = self.formatBuiltinComp(BUILTINS_DICT[text.strip()], indent)
            self.args_line_number = [self.GetCurrentLine(), self.GetCurrentLine()+len(text.splitlines())]
            self.insertText(self.GetCurrentPos(), text)
            if len(self.snip_buffer) == 0:
                pos = self.GetCurrentPos() + len(text) + 1
                self.SetCurrentPos(pos)
                wx.CallAfter(self.SetAnchor, self.GetCurrentPos())
            else:
                self.selection = self.GetSelectedText()
                pos = self.GetSelectionStart()
                wx.CallAfter(self.navigateSnips, pos)
            return False
        else:
            return True

    def insertSnippet(self, text):
        indent = self.GetLineIndentation(self.GetCurrentLine())
        text, tlen = self.formatBuiltinComp(text, 0)
        self.args_line_number = [self.GetCurrentLine(), self.GetCurrentLine()+len(text.splitlines())]
        self.insertText(self.GetCurrentPos(), text)
        if len(self.snip_buffer) == 0:
            pos = self.GetCurrentPos() + len(text) + 1
            self.SetCurrentPos(pos)
            wx.CallAfter(self.SetAnchor, self.GetCurrentPos())
        else:
            self.selection = self.GetSelectedText()
            pos = self.GetSelectionStart()
            wx.CallAfter(self.navigateSnips, pos)

    def navigateSnips(self, pos):
        if self.selection != "":
            self.SetCurrentPos(self.GetSelectionEnd())
        arg = self.snip_buffer.pop(0)
        if len(self.snip_buffer) == 0:
            self.quit_navigate_snip = True
        self.SearchAnchor()
        self.SearchNext(stc.STC_FIND_MATCHCASE, arg)

    def quitNavigateSnips(self, pos):
        pos = self.PositionFromLine(self.args_line_number[1])
        self.SetCurrentPos(pos)
        wx.CallAfter(self.SetAnchor, self.GetCurrentPos())

    def checkForAttributes(self, charat, pos):
        propagate = True
        currentword = ""
        while charat == ord("."):
            startpos = self.WordStartPosition(pos-2, True)
            endpos = self.WordEndPosition(pos-2, True)
            currentword = "%s.%s" % (self.GetTextRange(startpos, endpos), currentword)
            pos = startpos - 1
            charat = self.GetCharAt(pos)
        if currentword != "":
            currentword = currentword[:-1]
            if currentword in self.objs_attr_dict.keys():
                pyokeyword = self.objs_attr_dict[currentword]
                obj = eval(pyokeyword)
                list = [word for word in dir(obj) if not word.startswith("_")]
                for i, word in enumerate(list):
                    if type(getattr(obj, word)) == MethodType:
                        args, varargs, varkw, defaults = inspect.getargspec(getattr(obj, word))
                        args = inspect.formatargspec(args, varargs, varkw, defaults, formatvalue=removeExtraDecimals)
                        args = args.replace('self, ', '').replace('self', '')
                        list[i] = word + args
                list = "/".join(list)
                if list:
                    self.AutoCompSetSeparator(ord("/"))
                    self.AutoCompShow(0, list)
                    self.AutoCompSetSeparator(ord(" "))
                    propagate = False
        return propagate

    def updateVariableDict(self, line):
        text = self.GetLine(line).replace(" ", "")
        egpos = text.find("=")
        brpos = text.find("(")
        if egpos != -1 and brpos != -1:
            if egpos < brpos:
                name = text[:egpos]
                obj = text[egpos+1:brpos]
                if obj in PYO_WORDLIST:
                    self.objs_attr_dict[name] = obj

    def processReturn(self):
        prevline = self.GetCurrentLine() - 1
        self.updateVariableDict(prevline)
        if self.GetLine(prevline).strip().endswith(":"):
            indent = self.GetLineIndentation(prevline)
            self.addText(" "*(indent+4), False)
        elif self.GetLineIndentation(prevline) != 0 and self.GetLine(prevline).strip() != "":
            indent = self.GetLineIndentation(prevline)
            self.addText(" "*indent, False)

    def processTab(self, currentword, autoCompActive, charat, pos):
        propagate = True

        if self.path.endswith(".cpp"):
            if self.auto_comp_cpp:
                currentword = self.getWordUnderCaret()
                if chr(charat).isalpha() or charat == ord('_'):
                    lst = [word for word in self.auto_comp_cpp_list if word.startswith(currentword) and currentword != word]
                else:
                    lst = []
                if lst:
                    lst = " ".join(lst)
                    self.AutoCompShow(len(currentword), lst)
                    propagate = False
                else:
                    propagate = True
            else:
                propagate = True

        elif self.path.endswith(".py"):
            propagate = self.showAutoComp()
            if propagate:
                propagate = self.insertDefArgs(currentword, charat)
                if propagate:
                    propagate = self.checkForBuiltinComp()
                    if propagate:
                        propagate = self.checkForAttributes(charat, pos)

        return propagate

    def onShowTip(self):
        currentword = self.getWordUnderCaret()
        try:
            text = class_args(eval(currentword)).replace(currentword, "")
            self.CallTipShow(self.GetCurrentPos(), text)
        except:
            pass

    def onShowDocString(self):
        if self.GetSelectedText() != "":
            currentword = self.GetSelectedText()
        else:
            currentword = self.getWordUnderCaret()
            firstCaretPos = self.GetCurrentPos()
            caretPos = self.GetCurrentPos()
            startpos = self.WordStartPosition(caretPos, True)
            while chr(self.GetCharAt(startpos-1)) == ".":
                self.GotoPos(startpos-2)
                parent = self.getWordUnderCaret()
                currentword = parent + "." + currentword
                caretPos = self.GetCurrentPos()
                startpos = self.WordStartPosition(caretPos, True)
            self.GotoPos(firstCaretPos)
        lineCount = self.GetLineCount()
        text = ""
        for i in range(lineCount):
            line = self.GetLine(i)
            if "import " in line:
                text = text + line
        try:
            exec(text, locals())
            docstr = eval(currentword).__doc__
            dlg = wx.lib.dialogs.ScrolledMessageDialog(self, docstr, "__doc__ string for %s" % currentword, size=(700,500))
            dlg.CenterOnParent()
            dlg.ShowModal()
        except:
            pass

    def OnChar(self, evt):
        propagate = True

        if self.auto_comp_container:
            if chr(evt.GetKeyCode()) in ['[', '{', '(', '"', '`']:
                if chr(evt.GetKeyCode()) == '[':
                    self.AddText('[]')
                elif chr(evt.GetKeyCode()) == '{':
                    self.AddText('{}')
                elif chr(evt.GetKeyCode()) == '(':
                    self.AddText('()')
                elif chr(evt.GetKeyCode()) == '"':
                    self.AddText('""')
                elif chr(evt.GetKeyCode()) == '`':
                    self.AddText('``')
                self.CharLeft()
                propagate = False

        if propagate:
            evt.Skip()
        else:
            evt.StopPropagation()

    def OnKeyDown(self, evt):
        if PLATFORM == "darwin":
            ControlDown = evt.CmdDown
        else:
            ControlDown = evt.ControlDown

        propagate = True
        # Stop propagation on markers navigation --- Shift+Ctrl+Arrows up/down
        if evt.GetKeyCode() in [wx.WXK_DOWN,wx.WXK_UP] and evt.ShiftDown() and ControlDown():
            propagate = False
        # Stop propagation on Tip Show of pyo keyword --- Shift+Return
        elif evt.GetKeyCode() == wx.WXK_RETURN and evt.ShiftDown():
            self.onShowTip()
            propagate = False
        # Stop propagation on Tip Show of __doc__ string --- Ctrl+Return
        elif evt.GetKeyCode() == wx.WXK_RETURN and ControlDown():
            self.onShowDocString()
            propagate = False

        # Move and/or Select one word left or right --- (Shift+)Alt+Arrows left/right
        elif evt.GetKeyCode() == wx.WXK_LEFT and evt.AltDown() and evt.ShiftDown():
            self.CmdKeyExecute(stc.STC_CMD_WORDLEFTEXTEND)
        elif evt.GetKeyCode() == wx.WXK_LEFT and evt.AltDown():
            self.CmdKeyExecute(stc.STC_CMD_WORDLEFT)
        elif evt.GetKeyCode() == wx.WXK_RIGHT and evt.AltDown() and evt.ShiftDown():
            self.CmdKeyExecute(stc.STC_CMD_WORDRIGHTEXTEND)
        elif evt.GetKeyCode() == wx.WXK_RIGHT and evt.AltDown():
            self.CmdKeyExecute(stc.STC_CMD_WORDRIGHT)

        # Move and/or Select one line left or right --- (Shift+)Ctrl+Arrows left/right
        elif evt.GetKeyCode() == wx.WXK_LEFT and ControlDown() and evt.ShiftDown():
            self.CmdKeyExecute(stc.STC_CMD_HOMEDISPLAYEXTEND)
            propagate = False
        elif evt.GetKeyCode() == wx.WXK_LEFT and ControlDown():
            self.CmdKeyExecute(stc.STC_CMD_HOMEDISPLAY)
            propagate = False
        elif evt.GetKeyCode() == wx.WXK_RIGHT and ControlDown() and evt.ShiftDown():
            self.CmdKeyExecute(stc.STC_CMD_LINEENDEXTEND)
            propagate = False
        elif evt.GetKeyCode() == wx.WXK_RIGHT and ControlDown():
            self.CmdKeyExecute(stc.STC_CMD_LINEEND)
            propagate = False

        # Delete forward DELETE
        elif evt.GetKeyCode() == wx.WXK_DELETE:
            self.CmdKeyExecute(stc.STC_CMD_CHARRIGHT)
            self.CmdKeyExecute(stc.STC_CMD_DELETEBACK)
            propagate = False
        # Delete the word to the right of the caret --- Shift+Alt+BACK
        elif evt.GetKeyCode() == wx.WXK_BACK and evt.AltDown() and evt.ShiftDown():
            self.DelWordRight()
            propagate = False
        # Delete the word to the left of the caret --- Alt+BACK
        elif evt.GetKeyCode() == wx.WXK_BACK and evt.AltDown():
            self.DelWordLeft()
            propagate = False

        # Delete the line to the right of the caret --- Shift+Ctrl+BACK
        elif evt.GetKeyCode() == wx.WXK_BACK and ControlDown() and evt.ShiftDown():
            self.DelLineRight()
            propagate = False
        # Delete the line to the left of the caret --- Ctrl+BACK
        elif evt.GetKeyCode() == wx.WXK_BACK and ControlDown():
            self.DelLineLeft()
            propagate = False

        # Line Copy / Duplicate / Cut / Paste --- Alt+'C', Alt+'D', Alt+'C', Alt+'V'
        elif evt.GetKeyCode() in [ord('X'), ord('D'), ord('C'), ord('V')] and evt.AltDown():
            if evt.GetKeyCode() == ord('C'):
                self.LineCopy()
            elif evt.GetKeyCode() == ord('D'):
                self.LineDuplicate()
            elif evt.GetKeyCode() == ord('X'):
                self.LineCut()
            elif evt.GetKeyCode() == ord('V'):
                self.GotoPos(self.PositionFromLine(self.GetCurrentLine()))
                self.Paste()
            propagate = False

        # Show documentation for pyo object under the caret
        elif evt.GetKeyCode() == ord('D') and ControlDown():
            self.GetParent().GetParent().GetParent().GetParent().GetParent().showDoc(None)
            propagate = False
        # Goto line
        elif evt.GetKeyCode() == ord('L') and ControlDown():
            self.GetParent().GetParent().GetParent().GetParent().GetParent().gotoLine(None)
            propagate = False

        # Process Return key --- automatic indentation
        elif evt.GetKeyCode() == wx.WXK_RETURN:
            wx.CallAfter(self.processReturn)
        # Process Tab key --- AutoCompletion, Insert object's args, snippet for builtin keywords
        elif evt.GetKeyCode() == wx.WXK_TAB:
            autoCompActive = self.AutoCompActive()
            currentword = self.getWordUnderCaret()
            currentline = self.GetCurrentLine()
            charat = self.GetCharAt(self.GetCurrentPos()-1)
            pos = self.GetCurrentPos()
            if len(self.args_buffer) > 0 and currentline in range(*self.args_line_number):
                self.selection = self.GetSelectedText()
                self.navigateArgs()
                propagate = False
            elif self.quit_navigate_args and currentline in range(*self.args_line_number):
                self.quit_navigate_args = False
                self.selection = self.GetSelectedText()
                self.quitNavigateArgs()
                propagate = False
            elif len(self.snip_buffer) > 0 and currentline in range(*self.args_line_number):
                self.selection = self.GetSelectedText()
                pos = self.GetSelectionStart()
                self.navigateSnips(pos)
                propagate = False
            elif self.quit_navigate_snip and currentline in range(*self.args_line_number):
                self.quit_navigate_snip = False
                self.selection = self.GetSelectedText()
                pos = self.GetSelectionStart()
                self.quitNavigateSnips(pos)
                propagate = False
            elif autoCompActive:
                propagate = True
            else:
                propagate = self.processTab(currentword, autoCompActive, charat, pos)


        if propagate:
            evt.Skip()
        else:
            evt.StopPropagation()

    def OnUpdateUI(self, evt):
        # check for matching braces
        braceAtCaret = -1
        braceOpposite = -1
        charBefore = None
        caretPos = self.GetCurrentPos()

        if caretPos > 0:
            charBefore = self.GetCharAt(caretPos - 1)
            styleBefore = self.GetStyleAt(caretPos - 1)

        # check before
        if charBefore and chr(charBefore) in "[]{}()" and styleBefore == stc.STC_P_OPERATOR:
            braceAtCaret = caretPos - 1

        # check after
        if braceAtCaret < 0:
            charAfter = self.GetCharAt(caretPos)
            styleAfter = self.GetStyleAt(caretPos)

            if charAfter and chr(charAfter) in "[]{}()" and styleAfter == stc.STC_P_OPERATOR:
                braceAtCaret = caretPos
        if braceAtCaret >= 0:
            braceOpposite = self.BraceMatch(braceAtCaret)

        if braceAtCaret != -1 and braceOpposite == -1:
            self.BraceBadLight(braceAtCaret)
        else:
            self.BraceHighlight(braceAtCaret, braceOpposite)

        if self.GetCurrentLine() not in range(*self.args_line_number):
            self.args_line_number = [0,0]
            self.args_buffer = []
            self.quit_navigate_args = False

        self.moveMarkers()
        self.checkScrollbar()
        self.OnModified()
        evt.Skip()

    def checkScrollbar(self):
        lineslength = [self.LineLength(i)+1 for i in range(self.GetLineCount())]
        maxlength = max(lineslength)
        width = self.GetCharWidth() + (self.GetZoom() * 0.5)
        if (self.GetSize()[0]) < (maxlength * width):
            self.SetUseHorizontalScrollBar(True)
        else:
            self.SetUseHorizontalScrollBar(False)
            self.SetXOffset(0)

    def OnComment(self):
        selStartPos, selEndPos = self.GetSelection()
        self.firstLine = self.LineFromPosition(selStartPos)
        self.endLine = self.LineFromPosition(selEndPos)
        for i in range(self.firstLine, self.endLine+1):
            lineLen = len(self.GetLine(i))
            pos = self.PositionFromLine(i)
            if self.GetTextRange(pos,pos+1) != '#' and lineLen > 2:
                self.insertText(pos, '#', False)
            elif self.GetTextRange(pos,pos+1) == '#':
                self.GotoPos(pos+1)
                self.DelWordLeft()

    def navigateMarkers(self, down=True):
        if self.markers_dict != {}:
            llen = len(self.markers_dict)
            swap = [(x[1], x[0]) for x in self.markers_dict.items()]
            handles = [x[1] for x in sorted(swap)]
            if down:
                self.current_marker += 1
            else:
                self.current_marker -= 1
            if self.current_marker < 0:
                self.current_marker = llen - 1
            elif self.current_marker >= llen:
                self.current_marker = 0
            handle = handles[self.current_marker]
            line = self.markers_dict[handle][0]
            self.GotoLine(line)
            halfNumLinesOnScreen = self.LinesOnScreen() // 2
            self.ScrollToLine(line - halfNumLinesOnScreen)
            self.GetParent().GetParent().GetParent().GetParent().markers.setSelected(handle)

    def setMarkers(self, dic):
        try:
            key = list(dic.keys())[0]
        except:
            return
        if type(dic[key]) != list:
            return
        self.markers_dict = dic
        for handle in self.markers_dict.keys():
            line = self.markers_dict[handle][0]
            self.MarkerAdd(line, 0)
        self.GetParent().GetParent().GetParent().GetParent().markers.setDict(self.markers_dict)

    def moveMarkers(self):
        dict = {}
        for handle in self.markers_dict.keys():
            line = self.MarkerLineFromHandle(handle)
            comment = self.markers_dict[handle][1]
            dict[handle] = [line, comment]
        if dict != self.markers_dict:
            self.markers_dict = dict
            self.GetParent().GetParent().GetParent().GetParent().markers.setDict(self.markers_dict)

    def addMarker(self, line):
        if not self.MarkerGet(line):
            handle = self.MarkerAdd(line, 0)
            self.markers_dict[handle] = [line, ""]
        comment = ""
        dlg = wx.TextEntryDialog(self, 'Enter a comment for that marker:', 'Marker Comment')
        if dlg.ShowModal() == wx.ID_OK:
            comment = dlg.GetValue()
            dlg.Destroy()
        else:
            dlg.Destroy()
            return
        self.markers_dict[handle][1] = comment
        self.GetParent().GetParent().GetParent().GetParent().markers.setDict(self.markers_dict)

    def deleteMarker(self, line):
        for handle in self.markers_dict.keys():
            if line == self.markers_dict[handle][0]:
                del self.markers_dict[handle]
                self.MarkerDeleteHandle(handle)
                self.GetParent().GetParent().GetParent().GetParent().markers.setDict(self.markers_dict)

    def deleteAllMarkers(self):
        self.markers_dict = {}
        self.MarkerDeleteAll(0)
        self.GetParent().GetParent().GetParent().GetParent().markers.setDict(self.markers_dict)

    def OnMarginClick(self, evt):
        if evt.GetMargin() == 0:
            lineClicked = self.LineFromPosition(evt.GetPosition())
            if evt.GetShift():
                self.deleteMarker(lineClicked)
            else:
                self.addMarker(lineClicked)
        elif evt.GetMargin() == 2:
            if evt.GetShift() and evt.GetControl():
                self.ToggleFoldAll()
            else:
                lineClicked = self.LineFromPosition(evt.GetPosition())
                if self.GetFoldLevel(lineClicked) & stc.STC_FOLDLEVELHEADERFLAG:
                    self.ToggleFold(lineClicked)

    def FoldAll(self):
        lineCount = self.GetLineCount()
        lineNum = 0
        while lineNum < lineCount:
            level = self.GetFoldLevel(lineNum)
            if level & stc.STC_FOLDLEVELHEADERFLAG and \
               (level & stc.STC_FOLDLEVELNUMBERMASK) == stc.STC_FOLDLEVELBASE:
                lastChild = self.GetLastChild(lineNum, -1)
                self.SetFoldExpanded(lineNum, False)
                if lastChild > lineNum:
                    self.HideLines(lineNum+1, lastChild)
            lineNum = lineNum + 1

    def ExpandAll(self):
        lineCount = self.GetLineCount()
        lineNum = 0
        while lineNum < lineCount:
            level = self.GetFoldLevel(lineNum)
            if level & stc.STC_FOLDLEVELHEADERFLAG and \
               (level & stc.STC_FOLDLEVELNUMBERMASK) == stc.STC_FOLDLEVELBASE:
                self.SetFoldExpanded(lineNum, True)
                lineNum = self.Expand(lineNum, True)
                lineNum = lineNum - 1
            lineNum = lineNum + 1

    def ToggleFoldAll(self):
        lineCount = self.GetLineCount()
        expanding = True
        # find out if we are folding or unfolding
        for lineNum in range(lineCount):
            if self.GetFoldLevel(lineNum) & stc.STC_FOLDLEVELHEADERFLAG:
                expanding = not self.GetFoldExpanded(lineNum)
                break
        lineNum = 0
        while lineNum < lineCount:
            level = self.GetFoldLevel(lineNum)
            if level & stc.STC_FOLDLEVELHEADERFLAG and \
               (level & stc.STC_FOLDLEVELNUMBERMASK) == stc.STC_FOLDLEVELBASE:
                if expanding:
                    self.SetFoldExpanded(lineNum, True)
                    lineNum = self.Expand(lineNum, True)
                    lineNum = lineNum - 1
                else:
                    lastChild = self.GetLastChild(lineNum, -1)
                    self.SetFoldExpanded(lineNum, False)
                    if lastChild > lineNum:
                        self.HideLines(lineNum+1, lastChild)
            lineNum = lineNum + 1

    def foldExpandCurrentScope(self):
        line = self.GetCurrentLine()
        while (line >= 0):
            level = self.GetFoldLevel(line)
            if level & stc.STC_FOLDLEVELHEADERFLAG and (level & stc.STC_FOLDLEVELNUMBERMASK) == stc.STC_FOLDLEVELBASE:
                self.ToggleFold(line)
                self.GotoLine(line)
                break
            line -= 1

    def Expand(self, line, doExpand, force=False, visLevels=0, level=-1):
        lastChild = self.GetLastChild(line, level)
        line = line + 1

        while line <= lastChild:
            if force:
                if visLevels > 0:
                    self.ShowLines(line, line)
                else:
                    self.HideLines(line, line)
            else:
                if doExpand:
                    self.ShowLines(line, line)

            if level == -1:
                level = self.GetFoldLevel(line)

            if level & stc.STC_FOLDLEVELHEADERFLAG:
                if force:
                    if visLevels > 1:
                        self.SetFoldExpanded(line, True)
                    else:
                        self.SetFoldExpanded(line, False)
                    line = self.Expand(line, doExpand, force, visLevels-1)
                else:
                    if doExpand and self.GetFoldExpanded(line):
                        line = self.Expand(line, True, force, visLevels-1)
                    else:
                        line = self.Expand(line, False, force, visLevels-1)
            else:
                line = line + 1
        return line

class SimpleEditor(stc.StyledTextCtrl):
    def __init__(self, parent, ID=wx.ID_ANY, pos=wx.DefaultPosition, size=wx.DefaultSize, style= wx.NO_BORDER):
        stc.StyledTextCtrl.__init__(self, parent, ID, pos, size, style)

        self.panel = parent

        self.alphaStr = LOWERCASE + UPPERCASE + '0123456789'

        self.Colourise(0, -1)
        self.SetCurrentPos(0)
        self.SetIndent(4)
        self.SetBackSpaceUnIndents(True)
        self.SetTabIndents(True)
        self.SetTabWidth(4)
        self.SetUseTabs(False)
        self.SetEOLMode(wx.stc.STC_EOL_LF)
        self.SetPasteConvertEndings(True)
        self.SetControlCharSymbol(32)
        self.SetLayoutCache(True)

        self.SetViewWhiteSpace(0)
        self.SetViewEOL(0)
        self.SetEdgeMode(0)
        self.SetWrapMode(stc.STC_WRAP_WORD)

        self.SetEdgeColour(STYLES["lineedge"]['colour'])
        self.SetEdgeColumn(78)
        self.SetReadOnly(True)
        self.setStyle()

    def setStyle(self):
        def buildStyle(forekey, backkey=None, smallsize=False):
            if smallsize:
                st = "face:%s,fore:%s,size:%s" % (STYLES['face'], STYLES[forekey]['colour'], STYLES['size2'])
            else:
                st = "face:%s,fore:%s,size:%s" % (STYLES['face'], STYLES[forekey]['colour'], STYLES['size'])
            if backkey:
                st += ",back:%s" % STYLES[backkey]['colour']
            if 'bold' in STYLES[forekey]:
                if STYLES[forekey]['bold']:
                    st += ",bold"
                if STYLES[forekey]['italic']:
                    st += ",italic"
                if STYLES[forekey]['underline']:
                    st += ",underline"
            return st
        self.StyleSetSpec(stc.STC_STYLE_DEFAULT, buildStyle('default', 'background'))
        self.StyleClearAll() # Reset all to be like the default

        self.StyleSetSpec(stc.STC_STYLE_DEFAULT, buildStyle('default', 'background'))
        self.StyleSetSpec(stc.STC_STYLE_LINENUMBER, buildStyle('linenumber', 'marginback', True))
        self.StyleSetSpec(stc.STC_STYLE_CONTROLCHAR, buildStyle('default') + ",size:5")
        self.SetEdgeColour(STYLES["lineedge"]['colour'])
        self.SetCaretForeground(STYLES['caret']['colour'])
        self.SetSelBackground(1, STYLES['selback']['colour'])
        self.SetFoldMarginColour(True, STYLES['foldmarginback']['colour'])
        self.SetFoldMarginHiColour(True, STYLES['foldmarginback']['colour'])

class OutputLogEditor(SimpleEditor):
    def __init__(self, parent, ID=wx.ID_ANY, pos=wx.DefaultPosition, size=wx.DefaultSize, style= wx.NO_BORDER):
        SimpleEditor.__init__(self, parent=parent, ID=ID, pos=pos, size=size, style=style)

    def appendToLog(self, text):
        self.SetReadOnly(False)
        self.AppendText(text)
        self.GotoLine(self.GetLineCount())
        self.SetReadOnly(True)

    def setLog(self, text):
        self.SetReadOnly(False)
        self.SetText(text)
        self.SetReadOnly(True)

class OutputLogPanel(wx.Panel):
    def __init__(self, parent, mainPanel, size=(175,400)):
        wx.Panel.__init__(self, parent, wx.ID_ANY, size=size, style=wx.SUNKEN_BORDER)
        self.mainPanel = mainPanel

        self.running = 0
        tsize = (30, 30)
        close_panel_bmp = catalog['close_panel_icon.png'].GetBitmap()

        self.sizer = wx.BoxSizer(wx.VERTICAL)

        toolbarbox = wx.BoxSizer(wx.HORIZONTAL)
        self.toolbar = wx.ToolBar(self, -1)
        self.toolbar.SetMargins((5, 0))
        font, psize = self.toolbar.GetFont(), self.toolbar.GetFont().GetPointSize()
        if PLATFORM == "darwin":
            font.SetPointSize(psize-1)
        self.toolbar.SetToolBitmapSize(tsize)

        if PLATFORM == "win32":
            self.toolbar.AddSeparator()
        title = wx.StaticText(self.toolbar, -1, " Output panel")
        title.SetFont(font)
        self.toolbar.AddControl(title)
        self.toolbar.AddSeparator()
        if PLATFORM == "win32":
            self.toolbar.AddSeparator()
        self.processPopup = wx.Choice(self.toolbar, -1, choices=[], size=(150, -1))
        self.processPopup.SetFont(font)
        self.toolbar.AddControl(self.processPopup)
        if PLATFORM == "win32":
            self.toolbar.AddSeparator()
        self.processKill = wx.Button(self.toolbar, -1, label="Kill", size=(40, self.processPopup.GetSize()[1]))
        self.processKill.SetFont(font)
        self.toolbar.AddControl(self.processKill)
        self.processKill.Bind(wx.EVT_BUTTON, self.killProcess)
        if PLATFORM == "win32":
            self.toolbar.AddSeparator()
        self.runningLabel = wx.StaticText(self.toolbar, -1, " Running: 0")
        self.runningLabel.SetFont(font)
        self.toolbar.AddControl(self.runningLabel)
        self.toolbar.AddSeparator()
        self.copyLog = wx.Button(self.toolbar, -1, label="Copy log", size=(70,self.processPopup.GetSize()[1]))
        self.copyLog.SetFont(font)
        self.toolbar.AddControl(self.copyLog)
        self.copyLog.Bind(wx.EVT_BUTTON, self.onCopy)
        self.toolbar.AddSeparator()
        zoomLabel = wx.StaticText(self.toolbar, -1, "Zoom:")
        zoomLabel.SetFont(font)
        self.toolbar.AddControl(zoomLabel)
        if PLATFORM == "win32":
            self.toolbar.AddSeparator()
        self.zoomer = wx.SpinCtrl(self.toolbar, -1, "0", size=(60, -1))
        self.zoomer.SetRange(-10,10)
        self.toolbar.AddControl(self.zoomer)
        self.zoomer.Bind(wx.EVT_SPINCTRL, self.onZoom)
        self.toolbar.Realize()
        toolbarbox.Add(self.toolbar, 1, wx.ALIGN_LEFT | wx.ALIGN_CENTER_VERTICAL | wx.EXPAND, 0)

        tb2 = wx.ToolBar(self, -1)
        if PLATFORM == "darwin":
            tb2.SetToolBitmapSize(tsize)
        tb2.AddSeparator()
        if "phoenix" not in wx.version():
            tb2.AddLabelTool(17, "Close Panel", close_panel_bmp, shortHelp="Close Panel")
        else:
            tb2.AddTool(17, "Close Panel", close_panel_bmp, shortHelp="Close Panel")
        tb2.Realize()
        toolbarbox.Add(tb2, 0, wx.ALIGN_RIGHT, 0)

        self.Bind(wx.EVT_TOOL, self.onCloseOutputPanel, id=17)

        self.sizer.Add(toolbarbox, 0, wx.EXPAND)

        self.editor = OutputLogEditor(self, size=(-1, -1))
        self.sizer.Add(self.editor, 1, wx.EXPAND|wx.ALL, 0)

        self.SetSizer(self.sizer)

    def onZoom(self, evt):
        self.editor.SetZoom(self.zoomer.GetValue())

    def onCopy(self, evt):
        self.editor.SelectAll()
        self.editor.Copy()
        self.editor.SetAnchor(0)

    def addProcess(self, procID, filename):
        self.processPopup.Append("%d :: %s" % (procID, filename))
        self.processPopup.SetStringSelection("%d :: %s" % (procID, filename))
        self.running += 1
        self.runningLabel.SetLabel(" Running: %d" % self.running)
        self.editor.setLog("")

    def removeProcess(self, procID, filename):
        str = "%d :: %s" % (procID, filename)
        del self.mainPanel.mainFrame.processes[procID]
        self.processPopup.Delete(self.processPopup.GetItems().index(str))
        self.running -= 1
        self.runningLabel.SetLabel(" Running: %d" % self.running)

    def killProcess(self, evt):
        str = self.processPopup.GetStringSelection()
        if str != "":
            procID = int(str.split("::")[0].strip())
            thread = self.mainPanel.mainFrame.processes[procID][0]
            thread.kill()
            if procID == 1000:
                self.mainPanel.mainFrame.resetBackgroundServerMenu()

    def appendToLog(self, text):
        self.editor.appendToLog(text)

    def setLog(self, text):
        self.editor.setLog(text)

    def onCloseOutputPanel(self, evt):
        self.mainPanel.mainFrame.showOutputPanel(False)

class PastingListEditorFrame(wx.Frame):
    def __init__(self, parent, pastingList):
        wx.Frame.__init__(self, parent, wx.ID_ANY, title="Pasting List Editor ", size=(700,500))
        self.parent = parent
        self.menuBar = wx.MenuBar()
        menu1 = wx.Menu()
        menu1.Append(351, "Close\tCtrl+W")
        self.menuBar.Append(menu1, 'File')
        self.SetMenuBar(self.menuBar)

        self.Bind(wx.EVT_MENU, self.close, id=351)
        self.Bind(wx.EVT_CLOSE, self.close)

        mainSizer = wx.BoxSizer(wx.VERTICAL)
        panel = scrolled.ScrolledPanel(self)
        self.editors = []
        if PLATFORM == "darwin":
            heightSum = 22
        else:
            heightSum = 50
        if pastingList != []:
            for line in pastingList:
                editor = SimpleEditor(panel, style=wx.SUNKEN_BORDER)
                editor.SetReadOnly(False)
                height = editor.TextHeight(0) * len(line.splitlines()) + editor.TextHeight(0) * 2
                heightSum += height
                editor.SetMinSize((-1, height))
                editor.SetMaxSize((-1, height))
                mainSizer.Add(editor, 0, wx.EXPAND|wx.TOP|wx.BOTTOM, 0)
                self.editors.append(editor)
                if not line.endswith("\n"):
                    line = line + "\n"
                editor.AddText(line)

        Y = wx.SystemSettings.GetMetric(wx.SYS_SCREEN_Y)
        if heightSum > Y - 100:
            self.SetSize((-1, Y - 100))
        else:
            self.SetSize((-1, heightSum))
        panel.SetSizer(mainSizer)
        panel.SetAutoLayout(1)
        panel.SetupScrolling()

    def close(self, evt):
        pastingList = []
        for editor in self.editors:
            text = editor.GetText()
            if text.replace("\n", "").strip() != "":
                pastingList.append(text)
        self.parent.pastingList = pastingList
        self.Destroy()

TOOL_ADD_FILE_ID = 10
TOOL_ADD_FOLDER_ID = 11
TOOL_DEL_FOLDER_ID = 13
TOOL_REFRESH_TREE_ID = 12
class ProjectTree(wx.Panel):
    """Project panel"""
    def __init__(self, parent, mainPanel, size):
        wx.Panel.__init__(self, parent, -1, size=size,
                          style=wx.WANTS_CHARS|wx.SUNKEN_BORDER|wx.EXPAND)
        self.SetMinSize((150, -1))
        self.mainPanel = mainPanel

        self.projectDict = {}
        self.selectedItem = None
        self.edititem = self.editfolder = self.itempath = self.scope = None

        file_add_bmp = catalog['file_add_icon.png'].GetBitmap()
        folder_add_bmp = catalog['folder_add_icon.png'].GetBitmap()
        folder_del_bmp = catalog['folder_delete_icon.png'].GetBitmap()
        close_panel_bmp = catalog['close_panel_icon.png'].GetBitmap()
        refresh_tree_bmp = catalog['refresh_tree_icon.png'].GetBitmap()

        self.sizer = wx.BoxSizer(wx.VERTICAL)

        toolbarbox = wx.BoxSizer(wx.HORIZONTAL)
        self.toolbar = wx.ToolBar(self, -1)

        if "phoenix" not in wx.version():
            self.toolbar.AddLabelTool(TOOL_ADD_FILE_ID, "Add File",
                                      file_add_bmp, shortHelp="Add File")
            self.toolbar.AddLabelTool(TOOL_ADD_FOLDER_ID, "Add Folder",
                                      folder_add_bmp, shortHelp="Add Folder")
            self.toolbar.AddLabelTool(TOOL_DEL_FOLDER_ID, "Remove Folder",
                                      folder_del_bmp, shortHelp="Remove Folder")
            self.toolbar.AddLabelTool(TOOL_REFRESH_TREE_ID, "Refresh Tree",
                                      refresh_tree_bmp, shortHelp="Refresh Tree")
        else:
            self.toolbar.AddTool(TOOL_ADD_FILE_ID, "Add File",
                                      file_add_bmp, shortHelp="Add File")
            self.toolbar.AddTool(TOOL_ADD_FOLDER_ID, "Add Folder",
                                      folder_add_bmp, shortHelp="Add Folder")
            self.toolbar.AddTool(TOOL_DEL_FOLDER_ID, "Remove Folder",
                                      folder_del_bmp, shortHelp="Remove Folder")
            self.toolbar.AddTool(TOOL_REFRESH_TREE_ID, "Refresh Tree",
                                      refresh_tree_bmp, shortHelp="Refresh Tree")

        self.toolbar.EnableTool(TOOL_ADD_FILE_ID, False)
        self.toolbar.Realize()
        toolbarbox.Add(self.toolbar, 1, wx.ALIGN_LEFT | wx.EXPAND, 0)

        tb2 = wx.ToolBar(self, -1)

        if "phoenix" not in wx.version():
            tb2.AddLabelTool(15, "Close Panel", close_panel_bmp, shortHelp="Close Panel")
        else:
            tb2.AddTool(15, "Close Panel", close_panel_bmp, shortHelp="Close Panel")

        tb2.Realize()
        toolbarbox.Add(tb2, 0, wx.ALIGN_RIGHT, 0)

        self.Bind(wx.EVT_TOOL, self.onAdd, id=TOOL_ADD_FILE_ID)
        self.Bind(wx.EVT_TOOL, self.onAdd, id=TOOL_ADD_FOLDER_ID)
        self.Bind(wx.EVT_TOOL, self.onRemove, id=TOOL_DEL_FOLDER_ID)
        self.Bind(wx.EVT_TOOL, self.onRefresh, id=TOOL_REFRESH_TREE_ID)
        self.Bind(wx.EVT_TOOL, self.onCloseProjectPanel, id=15)

        self.sizer.Add(toolbarbox, 0, wx.EXPAND)

        stls = wx.TR_DEFAULT_STYLE|wx.TR_HIDE_ROOT|wx.SUNKEN_BORDER|wx.EXPAND
        self.tree = wx.TreeCtrl(self, -1, (0, 26), size, stls)
        self.tree.SetBackgroundColour(STYLES['background']['colour'])

        if PLATFORM == 'darwin':
            pt = 11
        elif PLATFORM.startswith("linux"):
            pt = 10
        else:
            pt = 8
        fnt = wx.Font(pt, wx.ROMAN, wx.NORMAL, wx.NORMAL, False, STYLES['face'])
        self.tree.SetFont(fnt)

        self.sizer.Add(self.tree, 1, wx.EXPAND)
        self.SetSizer(self.sizer)

        isz = (12,12)
        self.il = wx.ImageList(isz[0], isz[1])
        bmp = wx.ArtProvider.GetBitmap(wx.ART_FOLDER, wx.ART_OTHER, isz)
        self.fldridx = self.il.Add(bmp)
        bmp = wx.ArtProvider.GetBitmap(wx.ART_FILE_OPEN, wx.ART_OTHER, isz)
        self.fldropenidx = self.il.Add(bmp)
        bmp = wx.ArtProvider.GetBitmap(wx.ART_NORMAL_FILE, wx.ART_OTHER, isz)
        self.fileidx = self.il.Add(bmp)

        self.tree.SetImageList(self.il)
        self.tree.SetIndent(6)

        self.root = self.tree.AddRoot("EPyo_Project_tree", self.fldridx,
                                      self.fldropenidx, None)
        self.tree.SetItemTextColour(self.root, STYLES['default']['colour'])

        self.tree.Bind(wx.EVT_TREE_END_LABEL_EDIT, self.OnEndEdit)
        self.tree.Bind(wx.EVT_RIGHT_DOWN, self.OnRightDown)
        self.tree.Bind(wx.EVT_LEFT_DOWN, self.OnLeftClick)
        self.tree.Bind(wx.EVT_LEFT_DCLICK, self.OnLeftDClick)

    def _tree_analyze(self, item, expanded_list):
        if self.tree.ItemHasChildren(item):
            it, cookie = self.tree.GetFirstChild(item)
            while it.IsOk():
                if self.tree.ItemHasChildren(it) and self.tree.IsExpanded(it):
                    parent = self.tree.GetItemText(self.tree.GetItemParent(it))
                    expanded_list.append((parent, self.tree.GetItemText(it)))
                    self._tree_analyze(it, expanded_list)
                it, cookie = self.tree.GetNextChild(item, cookie)

    def _tree_restore(self, item, expanded_list):
        if self.tree.ItemHasChildren(item):
            it, cookie = self.tree.GetFirstChild(item)
            while it.IsOk():
                if self.tree.ItemHasChildren(it):
                    parent = self.tree.GetItemText(self.tree.GetItemParent(it))
                    if (parent, self.tree.GetItemText(it)) in expanded_list:
                        self.tree.Expand(it)
                    self._tree_restore(it, expanded_list)
                it, cookie = self.tree.GetNextChild(item, cookie)

    def onRefresh(self, evt):
        expanded = []
        self._tree_analyze(self.root, expanded)
        self.tree.DeleteAllItems()
        self.root = self.tree.AddRoot("EPyo_Project_tree", self.fldridx,
                                      self.fldropenidx, None)
        for folder, path in self.projectDict.items():
            self.loadFolder(path)
        self._tree_restore(self.root, expanded)

    def loadFolder(self, dirPath):
        folderName = os.path.split(dirPath)[1]
        self.projectDict[folderName] = dirPath
        self.mainPanel.mainFrame.showProjectTree(True)
        item = self.tree.AppendItem(self.root, folderName, self.fldridx,
                                    self.fldropenidx, None)
        self.tree.SetItemData(item, packItemData(dirPath))
        self.tree.SetItemTextColour(item, STYLES['default']['colour'])
        self.buildRecursiveTree(dirPath, item)

    def buildRecursiveTree(self, dir, item):
        elems = [f for f in os.listdir(dir) if f[0] != "."]
        for elem in sorted(elems):
            child = None
            path = os.path.join(dir, elem)
            if os.path.isfile(path):
                if not path.endswith("~") and \
                       os.path.splitext(path)[1].strip(".") in ALLOWED_EXT:
                    child = self.tree.AppendItem(item, elem, self.fileidx,
                                                 self.fileidx)
                    self.tree.SetItemData(child, packItemData(os.path.join(dir, path)))
            elif os.path.isdir(path):
                if elem not in ["build", "__pycache__"]:
                    child = self.tree.AppendItem(item, elem, self.fldridx,
                                                 self.fldropenidx)
                    self.tree.SetItemData(child, packItemData(os.path.join(dir, path)))
                    self.buildRecursiveTree(path, child)
            if child is not None:
                self.tree.SetItemTextColour(child, STYLES['default']['colour'])

    def onAdd(self, evt):
        id = evt.GetId()
        treeItemId = self.tree.GetSelection()
        if self.selectedItem != None:
            selPath = unpackItemData(self.tree.GetItemData(self.selectedItem))
            if os.path.isdir(selPath):
                self.scope = selPath
            elif os.path.isfile(selPath):
                treeItemId = self.tree.GetItemParent(treeItemId)
                self.scope = unpackItemData(self.tree.GetItemData(treeItemId))
        elif self.selectedItem == None and id == TOOL_ADD_FOLDER_ID:
            dlg = wx.DirDialog(self,
                               "Choose directory where to save your folder:",
                               defaultPath=os.path.expanduser("~"),
                               style=wx.DD_DEFAULT_STYLE)
            if dlg.ShowModal() == wx.ID_OK:
                self.scope = dlg.GetPath()
                dlg.Destroy()
            else:
                dlg.Destroy()
                return
            treeItemId = self.tree.GetRootItem()
        if id == TOOL_ADD_FILE_ID:
            item = self.tree.AppendItem(treeItemId, "Untitled", self.fileidx,
                                        self.fileidx, None)
            self.edititem = item
        else:
            item = self.tree.AppendItem(treeItemId, "Untitled", self.fldridx,
                                        self.fldropenidx, None)
            self.editfolder = item
        self.tree.SetItemData(item, packItemData(os.path.join(self.scope, "Untitled")))
        self.tree.SetItemTextColour(item, STYLES['default']['colour'])
        self.tree.EnsureVisible(item)
        if PLATFORM == "darwin":
            self.tree.ScrollTo(item)
            self.tree.EditLabel(item)
            txtctrl = self.tree.GetEditControl()
            txtctrl.SetSize((self.GetSize()[0], 22))
            txtctrl.SelectAll()
        else:
            self.tree.EditLabel(item)

    def onRemove(self, evt):
        id = evt.GetId()
        treeItemId = self.tree.GetSelection()
        if self.selectedItem == None or self.selectedItem == self.tree.GetRootItem():
            return
        else:
            while self.tree.GetItemParent(treeItemId) != self.tree.GetRootItem():
                treeItemId = self.tree.GetItemParent(treeItemId)
            proj = unpackItemData(self.tree.GetItemData(treeItemId))
            self.tree.Delete(treeItemId)
            for project in self.projectDict.keys():
                if self.projectDict[project] == proj:
                    del self.projectDict[project]
                    break

    def setStyle(self):
        def set_item_style(root_item, colour):
            self.tree.SetItemTextColour(root_item, colour)
            item, cookie = self.tree.GetFirstChild(root_item)
            while item.IsOk():
                self.tree.SetItemTextColour(item, colour)
                if self.tree.ItemHasChildren(item):
                    set_item_style(item, colour)
                item, cookie = self.tree.GetNextChild(root_item, cookie)

        if not self.tree.IsEmpty():
            self.tree.SetBackgroundColour(STYLES['background']['colour'])
            set_item_style(self.tree.GetRootItem(), STYLES['default']['colour'])

    def OnRightDown(self, event):
        pt = event.GetPosition();
        self.edititem, flags = self.tree.HitTest(pt)
        if self.edititem:
            self.itempath = unpackItemData(self.tree.GetItemData(self.edititem))
            self.select(self.edititem)
            self.tree.EditLabel(self.edititem)
        else:
            self.unselect()

    def OnEndEdit(self, event):
        if self.edititem and self.itempath:
            self.select(self.edititem)
            head, tail = os.path.split(self.itempath)
            newlabel = event.GetLabel()
            if newlabel != "":
                newpath = os.path.join(head, event.GetLabel())
                os.rename(self.itempath, newpath)
                self.tree.SetItemData(self.edititem, packItemData(newpath))
        elif self.edititem and self.scope:
            newitem = event.GetLabel()
            if not newitem:
                newitem = "Untitled"
                wx.CallAfter(self.tree.SetItemText, self.edititem, newitem)
            newpath = os.path.join(self.scope, newitem)
            self.tree.SetItemData(self.edititem, packItemData(newpath))
            f = open(newpath, "w")
            f.close()
            self.mainPanel.addPage(newpath)
        elif self.editfolder and self.scope:
            newitem = event.GetLabel()
            if not newitem:
                newitem = "Untitled"
                wx.CallAfter(self.tree.SetItemText, self.editfolder, newitem)
            newpath = os.path.join(self.scope, newitem)
            self.tree.SetItemData(self.editfolder, packItemData(newpath))
            os.mkdir(newpath)
            if self.selectedItem == None:
                self.projectDict[newitem] = self.scope
        self.edititem = self.editfolder = self.itempath = self.scope = None

    def OnLeftClick(self, event):
        pt = event.GetPosition()
        item, flags = self.tree.HitTest(pt)
        if item:
            self.select(item)
        else:
            self.unselect()
        event.Skip()

    def OnLeftDClick(self, event):
        pt = event.GetPosition()
        item, flags = self.tree.HitTest(pt)
        if item:
            self.select(item)
            self.openPage(item)
        else:
            self.unselect()
        event.Skip()

    def openPage(self, item):
        hasChild = self.tree.ItemHasChildren(item)
        if not hasChild:
            path = unpackItemData(self.tree.GetItemData(item))
            self.mainPanel.addPage(path)

    def select(self, item):
        self.tree.SelectItem(item)
        self.selectedItem = item
        self.toolbar.EnableTool(TOOL_ADD_FILE_ID, True)

    def unselect(self):
        self.tree.UnselectAll()
        self.selectedItem = None
        self.toolbar.EnableTool(TOOL_ADD_FILE_ID, False)

    def onCloseProjectPanel(self, evt):
        self.mainPanel.mainFrame.showProjectTree(False)

class MarkersListScroll(scrolled.ScrolledPanel):
    def __init__(self, parent, id=-1, pos=(25,25), size=(500,400)):
        scrolled.ScrolledPanel.__init__(self, parent, wx.ID_ANY, pos=(0,0),
                                        size=size, style=wx.SUNKEN_BORDER)
        self.parent = parent
        self.SetBackgroundColour(STYLES['background']['colour'])
        self.arrow_bit = catalog['left_arrow.png'].GetBitmap()
        self.row_dict = {}

        self.box = wx.FlexGridSizer(0, 3, 0, 10)

        self.Bind(wx.EVT_LEFT_DOWN, self.OnLeftDown)
        self.selected = None
        self.selected2 = None

        if wx.Platform == '__WXMAC__':
            self.font = wx.Font(11, wx.ROMAN, wx.NORMAL, wx.NORMAL, False, STYLES['face'])
        else:
            self.font = wx.Font(8, wx.ROMAN, wx.NORMAL, wx.NORMAL, False, STYLES['face'])

        self.SetSizer(self.box)
        self.SetAutoLayout(1)
        self.SetupScrolling()

    def setDict(self, dic):
        self.row_dict = dic
        self.box.Clear(True)
        swap = [(x[1], x[0]) for x in self.row_dict.items()]
        handles = [x[1] for x in sorted(swap)]
        for i in handles:
            label = wx.StaticBitmap(self, wx.ID_ANY)
            label.SetBitmap(self.arrow_bit)
            self.box.Add(label, 0, wx.LEFT|wx.ALIGN_CENTER_VERTICAL, 2, userData=(i,self.row_dict[i][0]))
            line = wx.StaticText(self, wx.ID_ANY, label=str(self.row_dict[i][0]+1))
            line.SetFont(self.font)
            self.box.Add(line, 0, wx.ALIGN_LEFT|wx.TOP, 3, userData=(i,self.row_dict[i][0]))
            comment = wx.StaticText(self, wx.ID_ANY, label=self.row_dict[i][1])
            comment.SetFont(self.font)
            self.box.Add(comment, 1, wx.EXPAND|wx.ALIGN_LEFT|wx.TOP, 3, userData=(i,self.row_dict[i][0]))
            self.box.Layout()
            label.Bind(wx.EVT_LEFT_DOWN, self.OnLeftDown)
            line.Bind(wx.EVT_LEFT_DOWN, self.OnLeftDown)
            comment.Bind(wx.EVT_LEFT_DOWN, self.OnLeftDown)
        self.setStyle()

    def OnLeftDown(self, evt):
        evtobj = evt.GetEventObject()
        editor = self.parent.mainPanel.editor
        if not evt.ShiftDown():
            self.selected = None
            self.selected2 = None
        for item in self.box.GetChildren():
            obj = item.GetWindow()
            if obj == evtobj:
                if not evt.ShiftDown() or self.selected == None:
                    self.selected = item.GetUserData()[0]
                    line = item.GetUserData()[1]
                    editor.GotoLine(line)
                    halfNumLinesOnScreen = editor.LinesOnScreen() // 2
                    editor.ScrollToLine(line - halfNumLinesOnScreen)
                else:
                    line = self.row_dict[self.selected][0]
                    self.selected2 = item.GetUserData()[0]
                    line2 = item.GetUserData()[1]
                    l1, l2 = min(line, line2), max(line, line2)
                    editor.GotoLine(l1)
                    halfNumLinesOnScreen = editor.LinesOnScreen() // 2
                    editor.ScrollToLine(l1 - halfNumLinesOnScreen)
                    editor.SetSelection(editor.PositionFromLine(l1), editor.PositionFromLine(l2+1))
                break
        self.setColour()

    def setColour(self):
        for item in self.box.GetChildren():
            obj = item.GetWindow()
            data = item.GetUserData()[0]
            if self.selected == data or self.selected2 == data:
                obj.SetForegroundColour(STYLES['comment']['colour'])
            else:
                obj.SetForegroundColour(STYLES['default']['colour'])
        self.Refresh()

    def setStyle(self):
        self.SetBackgroundColour(STYLES['background']['colour'])
        self.setColour()

    def setSelected(self, mark):
        self.selected = mark
        self.selected2 = None
        self.setColour()

TOOL_DELETE_ALL_MARKERS_ID = 12
class MarkersPanel(wx.Panel):
    def __init__(self, parent, mainPanel, size=(175,400)):
        wx.Panel.__init__(self, parent, wx.ID_ANY, size=size, style=wx.SUNKEN_BORDER)
        self.mainPanel = mainPanel

        delete_all_markers = catalog['delete_all_markers.png'].GetBitmap()
        close_panel_bmp = catalog['close_panel_icon.png'].GetBitmap()

        self.sizer = wx.BoxSizer(wx.VERTICAL)

        toolbarbox = wx.BoxSizer(wx.HORIZONTAL)
        self.toolbar = wx.ToolBar(self, -1)

        if "phoenix" not in wx.version():
            self.toolbar.AddLabelTool(TOOL_DELETE_ALL_MARKERS_ID, "Delete All Markers", delete_all_markers, shortHelp="Delete All Markers")
        else:
            self.toolbar.AddTool(TOOL_DELETE_ALL_MARKERS_ID, "Delete All Markers", delete_all_markers, shortHelp="Delete All Markers")

        self.toolbar.Realize()
        toolbarbox.Add(self.toolbar, 1, wx.ALIGN_LEFT | wx.EXPAND, 0)

        tb2 = wx.ToolBar(self, -1)

        if "phoenix" not in wx.version():
            tb2.AddLabelTool(16, "Close Panel", close_panel_bmp, shortHelp="Close Panel")
        else:
            tb2.AddTool(16, "Close Panel", close_panel_bmp, shortHelp="Close Panel")

        tb2.Realize()
        toolbarbox.Add(tb2, 0, wx.ALIGN_RIGHT, 0)

        self.Bind(wx.EVT_TOOL, self.onDeleteAll, id=TOOL_DELETE_ALL_MARKERS_ID)
        self.Bind(wx.EVT_TOOL, self.onCloseMarkersPanel, id=16)

        self.sizer.Add(toolbarbox, 0, wx.EXPAND)

        self.scroll = MarkersListScroll(self, size=(-1, -1))
        self.sizer.Add(self.scroll, 1, wx.EXPAND|wx.LEFT|wx.RIGHT|wx.BOTTOM, 0)

        self.SetSizer(self.sizer)

    def setSelected(self, mark):
        self.scroll.setSelected(mark)

    def setDict(self, dic):
        self.row_dict = copy.deepcopy(dic)
        self.scroll.setDict(dic)

    def onDeleteAll(self, evt):
        self.mainPanel.mainFrame.deleteAllMarkers(evt)

    def onCloseMarkersPanel(self, evt):
        self.mainPanel.mainFrame.showMarkersPanel(False)

class PreferencesDialog(wx.Dialog):
    def __init__(self):
        wx.Dialog.__init__(self, None, wx.ID_ANY, 'E-Pyo Preferences')
        mainSizer = wx.BoxSizer(wx.VERTICAL)
        mainSizer.AddSpacer(10)
        font, entryfont, pointsize = self.GetFont(), self.GetFont(), self.GetFont().GetPointSize()

        font.SetWeight(wx.BOLD)
        if PLATFORM.startswith("linux"):
            entryfont.SetPointSize(pointsize)
        elif PLATFORM == "win32":
            entryfont.SetPointSize(pointsize)
        else:
            font.SetPointSize(pointsize-1)
            entryfont.SetPointSize(pointsize-2)

        lbl = wx.StaticText(self, label="Python Executable:")
        lbl.SetFont(font)
        mainSizer.Add(lbl, 0, wx.LEFT|wx.RIGHT, 10)
        ctrlSizer = wx.BoxSizer(wx.HORIZONTAL)
        self.entry_exe = wx.TextCtrl(self, size=(500,-1), value=WHICH_PYTHON)
        self.entry_exe.SetFont(entryfont)
        if PLATFORM == "win32":
            self.entry_exe.SetEditable(False)
        ctrlSizer.Add(self.entry_exe, 0, wx.ALL|wx.EXPAND, 5)
        but = wx.Button(self, id=wx.ID_ANY, label="Choose...")
        but.Bind(wx.EVT_BUTTON, self.setExecutable)
        ctrlSizer.Add(but, 0, wx.ALL, 5)
        but2 = wx.Button(self, id=wx.ID_ANY, label="Revert")
        but2.Bind(wx.EVT_BUTTON, self.revertExecutable)
        ctrlSizer.Add(but2, 0, wx.ALL, 5)
        if PLATFORM == "win32":
            but.Disable()
            but2.Disable()
        mainSizer.Add(ctrlSizer, 0, wx.BOTTOM|wx.LEFT|wx.RIGHT, 5)

        lbl = wx.StaticText(self, label="Resources Folder:")
        lbl.SetFont(font)
        mainSizer.Add(lbl, 0, wx.LEFT|wx.RIGHT, 10)
        ctrlSizer = wx.BoxSizer(wx.HORIZONTAL)
        self.entry_res = wx.TextCtrl(self, size=(500,-1), value=RESOURCES_PATH)
        self.entry_res.SetFont(entryfont)
        ctrlSizer.Add(self.entry_res, 0, wx.ALL|wx.EXPAND, 5)
        but = wx.Button(self, id=wx.ID_ANY, label="Choose...")
        but.Bind(wx.EVT_BUTTON, self.setResourcesFolder)
        ctrlSizer.Add(but, 0, wx.ALL, 5)
        but2 = wx.Button(self, id=wx.ID_ANY, label="Revert")
        but2.Bind(wx.EVT_BUTTON, self.revertResourcesFolder)
        ctrlSizer.Add(but2, 0, wx.ALL, 5)
        mainSizer.Add(ctrlSizer, 0, wx.BOTTOM|wx.LEFT|wx.RIGHT, 5)

        mainSizer.Add(wx.StaticLine(self, -1), 0, wx.EXPAND|wx.BOTTOM|wx.LEFT|wx.RIGHT, 5)

        lbl = wx.StaticText(self, label="=== Background Pyo Server ===")
        lbl.SetFont(font)
        mainSizer.Add(lbl, 0, wx.BOTTOM|wx.LEFT|wx.RIGHT, 10)

        lbl = wx.StaticText(self, label="Arguments:")
        lbl.SetFont(font)
        mainSizer.Add(lbl, 0, wx.LEFT|wx.RIGHT, 10)
        ctrlSizer = wx.BoxSizer(wx.HORIZONTAL)
        self.server_args = wx.TextCtrl(self, size=(500,-1), value=BACKGROUND_SERVER_ARGS)
        self.server_args.SetFont(entryfont)
        ctrlSizer.Add(self.server_args, 0, wx.ALL|wx.EXPAND, 5)
        but = wx.Button(self, id=wx.ID_ANY, label=" Restore default args ")
        but.Bind(wx.EVT_BUTTON, self.setServerDefaultArgs)
        ctrlSizer.Add(but, 0, wx.ALL, 5)
        mainSizer.Add(ctrlSizer, 0, wx.BOTTOM|wx.LEFT|wx.RIGHT, 5)

        popupSizer = wx.FlexGridSizer(2, 4, 5, 10)
        for label in ["Input Driver", "Output Driver", "Midi Input", "Midi Output"]:
            lbl = wx.StaticText(self, label=label)
            lbl.SetFont(font)
            popupSizer.Add(lbl)

        cX = 160
        preferedDriver = PREFERENCES.get("background_server_in_device", "")
        driverList, driverIndexes = pa_get_input_devices()
        driverList = [ensureNFD(driver) for driver in driverList]
        defaultDriver = pa_get_default_input()
        self.popupInDriver = wx.Choice(self, choices=driverList, size=(cX,-1))
        popupSizer.Add(self.popupInDriver, 1, wx.EXPAND, 5)
        if preferedDriver and preferedDriver in driverList:
            driverIndex = driverIndexes[driverList.index(preferedDriver)]
            self.popupInDriver.SetStringSelection(preferedDriver)
        elif defaultDriver >= 0:
            self.popupInDriver.SetSelection(driverIndexes.index(defaultDriver))

        preferedDriver = PREFERENCES.get("background_server_out_device", "")
        driverList, driverIndexes = pa_get_output_devices()
        driverList = [ensureNFD(driver) for driver in driverList]
        defaultDriver = pa_get_default_output()
        self.popupOutDriver = wx.Choice(self, choices=driverList, size=(cX,-1))
        popupSizer.Add(self.popupOutDriver, 1, wx.EXPAND, 5)
        if preferedDriver and preferedDriver in driverList:
            driverIndex = driverIndexes[driverList.index(preferedDriver)]
            self.popupOutDriver.SetStringSelection(preferedDriver)
        elif defaultDriver >= 0:
            self.popupOutDriver.SetSelection(driverIndexes.index(defaultDriver))

        # TODO: Added "all" interfaces option in input and output
        preferedDriver = PREFERENCES.get("background_server_midiin_device", "")
        driverList, driverIndexes = pm_get_input_devices()
        driverList = [ensureNFD(driver) for driver in driverList]
        if driverList != []:
            defaultDriver = pm_get_default_input()
            self.popupMidiInDriver = wx.Choice(self, choices=driverList, size=(cX,-1))
            if preferedDriver and preferedDriver in driverList:
                driverIndex = driverIndexes[driverList.index(preferedDriver)]
                self.popupMidiInDriver.SetStringSelection(preferedDriver)
            elif defaultDriver >= 0:
                self.popupMidiInDriver.SetSelection(driverIndexes.index(defaultDriver))
        else:
            self.popupMidiInDriver = wx.Choice(self, choices=["No Interface"])
            self.popupMidiInDriver.SetSelection(0)
        popupSizer.Add(self.popupMidiInDriver, 1, wx.EXPAND, 5)

        preferedDriver = PREFERENCES.get("background_server_midiout_device", "")
        driverList, driverIndexes = pm_get_output_devices()
        driverList = [ensureNFD(driver) for driver in driverList]
        if driverList != []:
            defaultDriver = pm_get_default_output()
            self.popupMidiOutDriver = wx.Choice(self, choices=driverList, size=(cX,-1))
            if preferedDriver and preferedDriver in driverList:
                driverIndex = driverIndexes[driverList.index(preferedDriver)]
                self.popupMidiOutDriver.SetStringSelection(preferedDriver)
            elif defaultDriver >= 0:
                self.popupMidiOutDriver.SetSelection(driverIndexes.index(defaultDriver))
        else:
            self.popupMidiOutDriver = wx.Choice(self, choices=["No Interface"])
            self.popupMidiOutDriver.SetSelection(0)
        popupSizer.Add(self.popupMidiOutDriver, 1, wx.EXPAND, 5)

        mainSizer.Add(popupSizer, 0, wx.EXPAND|wx.BOTTOM|wx.LEFT|wx.RIGHT, 10)

        mainSizer.Add(wx.StaticLine(self, -1), 0, wx.EXPAND|wx.BOTTOM|wx.LEFT|wx.RIGHT, 5)

        lbl = wx.StaticText(self, label="Allowed File Types in Folder Panel (file extension):")
        lbl.SetFont(font)
        mainSizer.Add(lbl, 0, wx.LEFT|wx.RIGHT, 10)
        ctrlSizer = wx.BoxSizer(wx.HORIZONTAL)
        self.entry_ext = wx.TextCtrl(self, size=(500,-1), value=", ".join(ALLOWED_EXT))
        self.entry_ext.SetFont(entryfont)
        ctrlSizer.Add(self.entry_ext, 1, wx.ALL|wx.EXPAND, 5)
        mainSizer.Add(ctrlSizer, 0, wx.EXPAND|wx.BOTTOM|wx.LEFT|wx.RIGHT, 5)

        btnSizer = self.CreateButtonSizer(wx.CANCEL|wx.OK)

        mainSizer.AddSpacer(5)
        mainSizer.Add(wx.StaticLine(self), 1, wx.EXPAND|wx.ALL, 2)
        mainSizer.Add(btnSizer, 0, wx.ALL | wx.ALIGN_RIGHT, 5)
        self.SetSizer(mainSizer)
        self.SetClientSize(self.GetBestSize())

    def setExecutable(self, evt):
        dlg = wx.FileDialog(self, "Choose your python executable", os.path.expanduser("~"), style=wx.FD_OPEN)
        if dlg.ShowModal() == wx.ID_OK:
            path = dlg.GetPath()
            self.entry_exe.SetValue(path)
        dlg.Destroy()

    def setResourcesFolder(self, evt):
        dlg = wx.DirDialog(self, "Choose your resources folder", os.path.expanduser("~"), style=wx.FD_OPEN)
        if dlg.ShowModal() == wx.ID_OK:
            path = dlg.GetPath()
            self.entry_res.SetValue(path)
        dlg.Destroy()

    def revertExecutable(self, evt):
        self.entry_exe.SetValue(WHICH_PYTHON)

    def revertResourcesFolder(self, evt):
        self.entry_res.SetValue(RESOURCES_PATH)

    def setServerDefaultArgs(self, evt):
        self.server_args.SetValue(BACKGROUND_SERVER_DEFAULT_ARGS)

    def writePrefs(self):
        global ALLOWED_EXT, WHICH_PYTHON, RESOURCES_PATH, SNIPPETS_PATH, STYLES_PATH, BACKGROUND_SERVER_ARGS

        which_python = self.entry_exe.GetValue()
        if os.path.isfile(which_python) and "python" in which_python:
            WHICH_PYTHON = PREFERENCES["which_python"] = which_python

        res_folder = self.entry_res.GetValue()
        if os.path.isdir(res_folder):
            if res_folder != ensureNFD(RESOURCES_PATH):
                RESOURCES_PATH = PREFERENCES["resources_path"] = res_folder
                # snippets
                old_snippets_path = SNIPPETS_PATH
                SNIPPETS_PATH = os.path.join(RESOURCES_PATH, 'snippets')
                if not os.path.isdir(SNIPPETS_PATH):
                    os.mkdir(SNIPPETS_PATH)
                for rep in SNIPPETS_CATEGORIES:
                    if not os.path.isdir(os.path.join(SNIPPETS_PATH, rep)):
                        os.mkdir(os.path.join(SNIPPETS_PATH, rep))
                    files = [f for f in os.listdir(os.path.join(old_snippets_path, rep)) if f[0] != "."]
                    for file in files:
                        try:
                            shutil.copy(os.path.join(old_snippets_path, rep, file), os.path.join(SNIPPETS_PATH, rep))
                        except:
                            pass
                # styles
                old_styles_path = STYLES_PATH
                STYLES_PATH = os.path.join(RESOURCES_PATH, 'styles')
                if not os.path.isdir(STYLES_PATH):
                    os.mkdir(STYLES_PATH)
                files = [f for f in os.listdir(old_styles_path) if f[0] != "."]
                for file in files:
                    try:
                        shutil.copy(os.path.join(old_styles_path, file), STYLES_PATH)
                    except:
                        pass

        extensions = [ext.strip() for ext in self.entry_ext.GetValue().split(",")]
        ALLOWED_EXT = PREFERENCES["allowed_ext"] = extensions

        server_args = self.server_args.GetValue()
        BACKGROUND_SERVER_ARGS = PREFERENCES["background_server_args"] = server_args

        PREFERENCES["background_server_out_device"] = self.popupOutDriver.GetStringSelection()
        PREFERENCES["background_server_in_device"] = self.popupInDriver.GetStringSelection()
        midiDevice = self.popupMidiInDriver.GetStringSelection()
        if midiDevice != "No Interface":
            PREFERENCES["background_server_midiin_device"] = midiDevice
        midiDevice = self.popupMidiOutDriver.GetStringSelection()
        if midiDevice != "No Interface":
            PREFERENCES["background_server_midiout_device"] = midiDevice

class STCPrintout(wx.Printout):
    """Specific printing support of the wx.StyledTextCtrl for the wxPython
    framework

    This class can be used for both printing to a printer and for print preview
    functions. Unless otherwise specified, the print is scaled based on the
    size of the current font used in the STC so that specifying a larger font
    produces a larger font in the printed output (and correspondingly fewer
    lines per page). Alternatively, you can eihdec specify the number of
    lines per page, or you can specify the print font size in points which
    produces a constant number of lines per inch regardless of the paper size.

    Note that line wrapping in the source STC is currently ignored and lines
    will be truncated at the right margin instead of wrapping. The STC doesn't
    provide a convenient method for determining where line breaks occur within
    a wrapped line, so it may be a difficult task to ever implement printing
    with line wrapping using the wx.StyledTextCtrl.FormatRange method.
    """
    debuglevel = 1

    def __init__(self, stc, page_setup_data=None, print_mode=None, title=None,
                 border=False, lines_per_page=None, output_point_size=None):
        """Constructor.

        @param stc: wx.StyledTextCtrl to print

        @kwarg page_setup_data: optional wx.PageSetupDialogData instance that
        is used to determine the margins of the page.

        @kwarg print_mode: optional; of the wx.stc.STC_PRINT_*
        flags indicating how to render color text. Defaults to
        wx.stc.STC_PRINT_COLOURONWHITEDEFAULTBG

        @kwarg title: optional text string to use as the title which will be
        centered above the first line of text on each page

        @kwarg border: optional flag indicating whether or not to draw a black
        border around the text on each page

        @kwarg lines_per_page: optional integer that will force the page to
        contain the specified number of lines. Either of C{output_point_size}
        and C{lines_per_page} fully specifies the page, so if both are
        specified, C{lines_per_page} will be used.

        @kwarg output_point_size: optional integer that will force the output
        text to be drawn in the specified point size. (Note that there are
        72 points per inch.) If not specified, the point size of the text in
        the STC will be used unless C{lines_per_page} is specified. Either of
        C{output_point_size} and C{lines_per_page} fully specifies the page,
        so if both are specified, C{lines_per_page} will be used.
        """
        wx.Printout.__init__(self)
        self.stc = stc
        if print_mode:
            self.print_mode = print_mode
        else:
            self.print_mode = wx.stc.STC_PRINT_COLOURONWHITEDEFAULTBG
        if title is not None:
            self.title = title
        else:
            self.title = ""
        if page_setup_data is None:
            self.top_left_margin = wx.Point(15,15)
            self.bottom_right_margin = wx.Point(15,15)
        else:
            self.top_left_margin = page_setup_data.GetMarginTopLeft()
            self.bottom_right_margin = page_setup_data.GetMarginBottomRight()

        try:
            value = float(output_point_size)
            if value > 0.0:
                self.output_point_size = value
        except (TypeError, ValueError):
            self.output_point_size = None

        try:
            value = int(lines_per_page)
            if value > 0:
                self.user_lines_per_page = value
        except (TypeError, ValueError):
            self.user_lines_per_page = None

        self.page_count = 2
        self.border_around_text = border

        self.setHeaderFont()

    def OnPreparePrinting(self):
        """Called once before a print job is started to set up any defaults.

        """
        dc = self.GetDC()
        self._calculateScale(dc)
        self._calculatePageCount()

    def _calculateScale(self, dc):
        """Scale the DC

        This routine scales the DC based on the font size, determines the
        number of lines on a page, and saves some useful pixel locations like
        the top left corner and the width and height of the drawing area in
        logical coordinates.
        """
        if self.debuglevel > 0:
            print()

        dc.SetFont(self.stc.GetFont())

        # Calculate pixels per inch of the various devices. The dc_ppi will be
        # equivalent to the page or screen PPI if the target is the printer or
        # a print preview, respectively.
        page_ppi_x, page_ppi_y = self.GetPPIPrinter()
        screen_ppi_x, screen_ppi_y = self.GetPPIScreen()
        dc_ppi_x, dc_ppi_y = dc.GetPPI()
        if self.debuglevel > 0:
            print("printer ppi: %dx%d" % (page_ppi_x, page_ppi_y))
            print("screen ppi: %dx%d" % (screen_ppi_x, screen_ppi_y))
            print("dc ppi: %dx%d" % (dc_ppi_x, dc_ppi_y))

        # Calculate paper size. Note that this is the size in pixels of the
        # entire paper, which may be larger than the printable range of the
        # printer. We need to use the entire paper size because we calculate
        # margins ourselves. Note that GetPageSizePixels returns the
        # dimensions of the printable area.
        px, py, pw, ph = self.GetPaperRectPixels()
        page_width_inch = float(pw) / page_ppi_x
        page_height_inch = float(ph) / page_ppi_y
        if self.debuglevel > 0:
            print("page pixels: %dx%d" % (pw, ph))
            print("page size: %fx%f in" % (page_width_inch, page_height_inch))

        dw, dh = dc.GetSizeTuple()
        dc_pixels_per_inch_x = float(dw) / page_width_inch
        dc_pixels_per_inch_y = float(dh) / page_height_inch
        if self.debuglevel > 0:
            print("device pixels: %dx%d" % (dw, dh))
            print("device pixels per inch: %fx%f" % (dc_pixels_per_inch_x, dc_pixels_per_inch_y))

        # Calculate usable page size
        page_height_mm = page_height_inch * 25.4
        margin_mm = self.top_left_margin[1] + self.bottom_right_margin[1]
        usable_page_height_mm = page_height_mm - margin_mm

        # Lines per page is then the number of lines (based on the point size
        # reported by wx) that will fit into the usable page height
        self.lines_pp = self._calculateLinesPerPage(dc, usable_page_height_mm)

        # The final DC scale factor is then the ratio of the total height in
        # pixels inside the margins to the number of pixels that it takes to
        # represent the number of lines
        dc_margin_pixels = float(dc_pixels_per_inch_y) * margin_mm / 25.4
        dc_usable_pixels = dh - dc_margin_pixels
        page_to_dc = self._calculateScaleFactor(dc, dc_usable_pixels, self.lines_pp)

        dc.SetUserScale(page_to_dc, page_to_dc)

        if self.debuglevel > 0:
            print("Usable page height: %f in" % (usable_page_height_mm / 25.4))
            print("Usable page pixels: %d" % dc_usable_pixels)
            print("lines per page: %d" % self.lines_pp)
            print("page_to_dc: %f" % page_to_dc)

        self.x1 = dc.DeviceToLogicalXRel(float(self.top_left_margin[0]) / 25.4 * dc_pixels_per_inch_x)
        self.y1 = dc.DeviceToLogicalXRel(float(self.top_left_margin[1]) / 25.4 * dc_pixels_per_inch_y)
        self.x2 = dc.DeviceToLogicalXRel(dw) - dc.DeviceToLogicalXRel(float(self.bottom_right_margin[0]) / 25.4 * dc_pixels_per_inch_x)
        self.y2 = dc.DeviceToLogicalYRel(dh) - dc.DeviceToLogicalXRel(float(self.bottom_right_margin[1]) / 25.4 * dc_pixels_per_inch_y)
        page_height = self.y2 - self.y1

        #self.lines_pp = int(page_height / dc_pixels_per_line)

        if self.debuglevel > 0:
            print("page size: %d,%d -> %d,%d, height=%d" % (int(self.x1), int(self.y1), int(self.x2), int(self.y2), page_height))

    def _calculateLinesPerPage(self, dc, usable_page_height_mm):
        """Calculate the number of lines that will fit on the page.

        @param dc: the Device Context

        @param usable_page_height_mm: height in mm of the printable part of the
        page (i.e. with the border height removed)

        @returns: the number of lines on the page
        """
        if self.user_lines_per_page is not None:
            return self.user_lines_per_page

        font = dc.GetFont()
        if self.output_point_size is not None:
            points_per_line = self.output_point_size
        else:
            points_per_line = font.GetPointSize()

        # desired lines per mm based on point size. Note: printer points are
        # defined as 72 points per inch
        lines_per_inch = 72.0 / float(points_per_line)

        if self.debuglevel > 0:
            print("font: point size per line=%d" % points_per_line)
            print("font: lines per inch=%f" % lines_per_inch)

        # Lines per page is then the number of lines (based on the point size
        # reported by wx) that will fit into the usable page height
        return float(usable_page_height_mm) / 25.4 * lines_per_inch

    def _calculateScaleFactor(self, dc, dc_usable_pixels, lines_pp):
        """Calculate the scale factor for the DC to fit the number of lines
        onto the printable area

        @param dc: the Device Context

        @param dc_usable_pixels: the number of pixels that defines usable
        height of the printable area

        @param lines_pp: the number of lines to fit into the printable area

        @returns: the scale facter to be used in wx.DC.SetUserScale
        """
        # actual line height in pixels according to the DC
        dc_pixels_per_line = dc.GetCharHeight()

        # actual line height in pixels according to the STC. This can be
        # different from dc_pixels_per_line even though it is the same font.
        # Don't know why this is the case; maybe because the STC takes into
        # account additional spacing?
        stc_pixels_per_line = self.stc.TextHeight(0)
        if self.debuglevel > 0:
            print("font: dc pixels per line=%d" % dc_pixels_per_line)
            print("font: stc pixels per line=%d" % stc_pixels_per_line)

        # Platform dependency alert: I don't know why this works, but through
        # experimentation it seems like the scaling factor depends on
        # different font heights depending on the platform.
        if wx.Platform == "__WXMSW__":
            # On windows, the important font height seems to be the number of
            # pixels reported by the STC
            page_to_dc = float(dc_usable_pixels) / (stc_pixels_per_line * lines_pp)
        else:
            # Linux and Mac: the DC font height seems to be the correct height
            page_to_dc = float(dc_usable_pixels) / (dc_pixels_per_line * lines_pp)
        return page_to_dc

    def _calculatePageCount(self, attempt_wrap=False):
        """Calculates offsets into the STC for each page

        This pre-calculates the page offsets for each page to support print
        preview being able to seek backwards and forwards.
        """
        page_offsets = []
        page_line_start = 0
        lines_on_page = 0
        num_lines = self.stc.GetLineCount()

        line = 0
        while line < num_lines:
            if attempt_wrap:
                wrap_count = self.stc.WrapCount(line)
                if wrap_count > 1 and self.debuglevel > 0:
                    print("found wrapped line %d: %d" % (line, wrap_count))
            else:
                wrap_count = 1

            # If the next line pushes the count over the edge, mark a page and
            # start the next page
            if lines_on_page + wrap_count > self.lines_pp:
                start_pos = self.stc.PositionFromLine(page_line_start)
                end_pos = self.stc.GetLineEndPosition(page_line_start + lines_on_page - 1)
                if self.debuglevel > 0:
                    print("Page: line %d - %d" % (page_line_start, page_line_start + lines_on_page))
                page_offsets.append((start_pos, end_pos))
                page_line_start = line
                lines_on_page = 0
            lines_on_page += wrap_count
            line += 1

        if lines_on_page > 0:
            start_pos = self.stc.PositionFromLine(page_line_start)
            end_pos = self.stc.GetLineEndPosition(page_line_start + lines_on_page)
            page_offsets.append((start_pos, end_pos))

        self.page_count = len(page_offsets)
        self.page_offsets = page_offsets
        if self.debuglevel > 0:
            print("page offsets: %s" % self.page_offsets)

    def _getPositionsOfPage(self, page):
        """Get the starting and ending positions of a page

        @param page: page number

        @returns: tuple containing the start and end positions that can be
        passed to FormatRange to render a page
        """
        page -= 1
        start_pos, end_pos = self.page_offsets[page]
        return start_pos, end_pos

    def GetPageInfo(self):
        """Return the valid page ranges.

        Note that pages are numbered starting from one.
        """
        return (1, self.page_count, 1, self.page_count)

    def HasPage(self, page):
        """Returns True if the specified page is within the page range

        """
        return page <= self.page_count

    def OnPrintPage(self, page):
        """Draws the specified page to the DC

        @param page: page number to render
        """
        dc = self.GetDC()
        self._calculateScale(dc)

        self._drawPageContents(dc, page)
        self._drawPageHeader(dc, page)
        self._drawPageBorder(dc)

        return True

    def _drawPageContents(self, dc, page):
        """Render the STC window into a DC for printing.

        Force the right margin of the rendered window to be huge so the STC
        won't attempt word wrapping.

        @param dc: the device context representing the page

        @param page: page number
        """
        start_pos, end_pos = self._getPositionsOfPage(page)
        render_rect = wx.Rect(self.x1, self.y1, 32000, self.y2)
        page_rect = wx.Rect(self.x1, self.y1, self.x2, self.y2)

        self.stc.SetPrintColourMode(self.print_mode)
        edge_mode = self.stc.GetEdgeMode()
        margin_width_0 = self.stc.GetMarginWidth(0)
        margin_width_1 = self.stc.GetMarginWidth(1)
        margin_width_2 = self.stc.GetMarginWidth(2)
        self.stc.SetEdgeMode(wx.stc.STC_EDGE_NONE)
        self.stc.SetMarginWidth(0, 0)
        self.stc.SetMarginWidth(1, 0)
        self.stc.SetMarginWidth(2, 0)
        end_point = self.stc.FormatRange(True, start_pos, end_pos, dc, dc,
                                        render_rect, page_rect)
        self.stc.SetEdgeMode(edge_mode)
        self.stc.SetMarginWidth(0, margin_width_0)
        self.stc.SetMarginWidth(1, margin_width_1)
        self.stc.SetMarginWidth(2, margin_width_2)

    def _drawPageHeader(self, dc, page):
        """Draw the page header into the DC for printing

        @param dc: the device context representing the page

        @param page: page number
        """
        # Set font for title/page number rendering
        dc.SetFont(self.getHeaderFont())
        dc.SetTextForeground ("black")
        dum, yoffset = dc.GetTextExtent(".")
        yoffset = yoffset // 2
        if self.title:
            title_w, title_h = dc.GetTextExtent(self.title)
            dc.DrawText(self.title, self.x1, self.y1 - title_h - yoffset)

        # Page Number
        page_lbl = "%d" % page
        pg_lbl_w, pg_lbl_h = dc.GetTextExtent(page_lbl)
        dc.DrawText(page_lbl, self.x2 - pg_lbl_w, self.y1 - pg_lbl_h - yoffset)

    def setHeaderFont(self, point_size=10, family=wx.FONTFAMILY_SWISS,
                      style=wx.FONTSTYLE_NORMAL, weight=wx.FONTWEIGHT_NORMAL):
        """Set the font to be used as the header font

        @param point_size: point size of the font

        @param family: one of the wx.FONTFAMILY_* values, e.g.
        wx.FONTFAMILY_SWISS, wx.FONTFAMILY_ROMAN, etc.

        @param style: one of the wx.FONTSTYLE_* values, e.g.
        wxFONTSTYLE_NORMAL, wxFONTSTYLE_ITALIC, etc.

        @param weight: one of the wx.FONTWEIGHT_* values, e.g.
        wx.FONTWEIGHT_NORMAL, wx.FONTWEIGHT_LIGHT, etc.
        """
        self.header_font_point_size = point_size
        self.header_font_family = family
        self.header_font_style = style
        self.header_font_weight = weight

    def getHeaderFont(self):
        """Returns the font to be used to draw the page header text

        @returns: wx.Font instance
        """
        point_size = self.header_font_point_size
        font = wx.Font(point_size, self.header_font_family,
                       self.header_font_style, self.header_font_weight)
        return font

    def _drawPageBorder(self, dc):
        """Draw the page border into the DC for printing

        @param dc: the device context representing the page
        """
        if self.border_around_text:
            dc.SetPen(wx.BLACK_PEN)
            dc.SetBrush(wx.TRANSPARENT_BRUSH)
            dc.DrawRectangle(self.x1, self.y1, self.x2 - self.x1 + 1,
                             self.y2 - self.y1 + 1)

class MyFileDropTarget(wx.FileDropTarget):
    def __init__(self, window):
        wx.FileDropTarget.__init__(self)
        self.window = window

    def OnDropFiles(self, x, y, filenames):
        for file in filenames:
            if os.path.isdir(file):
                self.window.GetTopLevelParent().panel.project.loadFolder(file)
                sys.path.append(file)
            elif os.path.isfile(file):
                self.window.GetTopLevelParent().panel.addPage(file)
            else:
                pass
        return True

class EPyoApp(wx.App):
    def __init__(self, *args, **kwargs):
        wx.App.__init__(self, *args, **kwargs)

    def OnInit(self):
        X = wx.SystemSettings.GetMetric(wx.SYS_SCREEN_X)
        Y = wx.SystemSettings.GetMetric(wx.SYS_SCREEN_Y)
        if X < 850: X -= 50
        else: X = 850
        if Y < 750: Y -= 50
        else: Y = 750
        self.frame = MainFrame(None, -1, title='E-Pyo Editor',
                               pos=(10,25), size=(X, Y))
        self.frame.Show()
        return True

    def MacOpenFiles(self, filenames):
        if type(filenames) != list:
            filenames = [filenames]
        for filename in filenames:
            if os.path.isdir(filename):
                self.frame.panel.project.loadFolder(filename)
                sys.path.append(filename)
            elif os.path.isfile(filename):
                if not filename.endswith("epyo") and not filename.endswith("EPyo.py"):
                    self.frame.panel.addPage(filename)

    def MacReopenApp(self):
        try:
            self.frame.Raise()
        except:
            pass

filesToOpen = []
foldersToOpen = []

def main():
    if len(sys.argv) > 1:
        for f in sys.argv[1:]:
            if os.path.isdir(f):
                if f[-1] == '/': f = f[:-1]
                foldersToOpen.append(f)
            elif os.path.isfile(f):
                if not f.endswith("epyo") and not f.endswith("EPyo.py"):
                    filesToOpen.append(f)
            else:
                pass

    app = EPyoApp(redirect=False)
    app.MainLoop()

if __name__ == '__main__':
    main()<|MERGE_RESOLUTION|>--- conflicted
+++ resolved
@@ -3330,15 +3330,15 @@
                 self.Bind(wx.EVT_MENU, self.openRecent, id=i)
         menu1.AppendSubMenu(self.submenu2, "Open Recent...")
         menu1.AppendSeparator()
-<<<<<<< HEAD
+        menu1.Append(11600, "Reload Current File\tCtrl+1")
+        self.Bind(wx.EVT_MENU, self.reloadCurrentFile, id=11600)
+        menu1.AppendSeparator()
         menu1.Append(3050, "Split Window")
         self.Bind(wx.EVT_MENU, self.splitWindow, id=3050)
         menu1.Append(3051, "Unsplit Window")
         self.Bind(wx.EVT_MENU, self.unsplitWindow, id=3051)
-=======
         menu1.Append(11600, "Reload Current File\tCtrl+1")
         self.Bind(wx.EVT_MENU, self.reloadCurrentFile, id=11600)
->>>>>>> 6f9e1c76
         menu1.AppendSeparator()
         menu1.Append(wx.ID_CLOSE, "Close\tCtrl+W")
         self.Bind(wx.EVT_MENU, self.close, id=wx.ID_CLOSE)
